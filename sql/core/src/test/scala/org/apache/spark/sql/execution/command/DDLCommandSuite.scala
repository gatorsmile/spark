--- conflicted
+++ resolved
@@ -354,12 +354,7 @@
     val expected = CreateTableUsing(
       TableIdentifier("my_tab"),
       Some(new StructType()
-<<<<<<< HEAD
         .add("a", IntegerType, nullable = true, "test")
-=======
-        .add("a", IntegerType, nullable = true,
-          new MetadataBuilder().putString("comment", s"test").build())
->>>>>>> a4851ed0
         .add("b", StringType)),
       "parquet",
       false,
