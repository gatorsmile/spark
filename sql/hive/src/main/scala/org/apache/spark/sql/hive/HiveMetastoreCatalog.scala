--- conflicted
+++ resolved
@@ -244,16 +244,10 @@
           Some(partitionSchema))
 
         val logicalRelation = cached.getOrElse {
-<<<<<<< HEAD
-          val sizeInBytes = metastoreRelation.statistics.sizeInBytes.toLong
+          val sizeInBytes =
+            metastoreRelation.stats(sparkSession.sessionState.conf).sizeInBytes.toLong
           val fileIndex = {
             val index = new CatalogFileIndex(
-=======
-          val sizeInBytes =
-            metastoreRelation.stats(sparkSession.sessionState.conf).sizeInBytes.toLong
-          val fileCatalog = {
-            val catalog = new CatalogFileIndex(
->>>>>>> 7f24a0b6
               sparkSession, metastoreRelation.catalogTable, sizeInBytes)
             if (lazyPruningEnabled) {
               index
