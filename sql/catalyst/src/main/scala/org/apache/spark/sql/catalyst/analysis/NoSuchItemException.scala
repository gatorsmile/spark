--- conflicted
+++ resolved
@@ -28,22 +28,12 @@
 class NoSuchDatabaseException(db: String) extends AnalysisException(s"Database '$db' not found")
 
 class NoSuchTableException(db: String, table: String)
-<<<<<<< HEAD
   extends AnalysisException(s"Table or view '$table' not found in database '$db'")
 
 class NoSuchPartitionException(
     db: String,
     table: String,
     spec: TablePartitionSpec)
-  extends AnalysisException(
-    s"Partition not found in table '$table' database '$db':\n" + spec.mkString("\n"))
-
-class NoSuchFunctionException(db: String, func: String)
-  extends AnalysisException(s"Function '$func' not found in database '$db'")
-=======
-  extends AnalysisException(s"Table or View '$table' not found in database '$db'")
-
-class NoSuchPartitionException(db: String, table: String, spec: TablePartitionSpec)
   extends AnalysisException(
     s"Partition not found in table '$table' database '$db':\n" + spec.mkString("\n"))
 
@@ -56,5 +46,4 @@
   extends AnalysisException(s"Function '$func' not found in database '$db'")
 
 class NoSuchTempFunctionException(func: String)
-  extends AnalysisException(s"Temporary function '$func' not found")
->>>>>>> fecda870
+  extends AnalysisException(s"Temporary function '$func' not found")