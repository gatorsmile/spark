--- conflicted
+++ resolved
@@ -746,15 +746,7 @@
     }
   }
 
-<<<<<<< HEAD
   test("drop view") {
-=======
-  test("drop view without Hive support") {
-    // Without enabling Hive support, does not support create view.
-    // Log an error message, if tab1 does not exists
-    sql("DROP VIEW tab1")
-
->>>>>>> 5c67fb32
     val catalog = spark.sessionState.catalog
     val tableIdent = TableIdentifier("tab1", Some("dbx"))
     createDatabase(catalog, "dbx")
