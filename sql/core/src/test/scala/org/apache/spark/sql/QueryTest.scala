--- conflicted
+++ resolved
@@ -128,11 +128,9 @@
              |""".stripMargin)
     }
 
-<<<<<<< HEAD
     checkJsonFormat(analyzedDF)
-=======
+
     assertEmptyMissingInput(df)
->>>>>>> 5539cbe5
 
     QueryTest.checkAnswer(analyzedDF, expectedAnswer) match {
       case Some(errorMessage) => fail(errorMessage)
@@ -189,7 +187,6 @@
         planWithCaching)
   }
 
-<<<<<<< HEAD
   private def checkJsonFormat(df: DataFrame): Unit = {
     val logicalPlan = df.queryExecution.analyzed
     // bypass some cases that we can't handle currently.
@@ -280,7 +277,7 @@
           """.stripMargin)
     }
   }
-=======
+
   /**
     * Asserts that a given [[Queryable]] does not have missing inputs in all the analyzed plans.
     */
@@ -292,8 +289,6 @@
     assert(query.queryExecution.executedPlan.missingInput.isEmpty,
       s"The physical plan has missing inputs: ${query.queryExecution.executedPlan}")
   }
-
->>>>>>> 5539cbe5
 }
 
 object QueryTest {
