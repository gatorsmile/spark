/*
 * Licensed to the Apache Software Foundation (ASF) under one or more
 * contributor license agreements.  See the NOTICE file distributed with
 * this work for additional information regarding copyright ownership.
 * The ASF licenses this file to You under the Apache License, Version 2.0
 * (the "License"); you may not use this file except in compliance with
 * the License.  You may obtain a copy of the License at
 *
 *    http://www.apache.org/licenses/LICENSE-2.0
 *
 * Unless required by applicable law or agreed to in writing, software
 * distributed under the License is distributed on an "AS IS" BASIS,
 * WITHOUT WARRANTIES OR CONDITIONS OF ANY KIND, either express or implied.
 * See the License for the specific language governing permissions and
 * limitations under the License.
 */

package org.apache.spark.sql.hive

import com.google.common.cache.{CacheBuilder, CacheLoader, LoadingCache}

import org.apache.spark.internal.Logging
import org.apache.spark.sql.SparkSession
import org.apache.spark.sql.catalyst.TableIdentifier
import org.apache.spark.sql.catalyst.plans.logical.LogicalPlan
import org.apache.spark.sql.execution.command.CreateDataSourceTableUtils

/**
 * A cache for interacting with the Hive metastore. Used for things like creating data source tables
 */
private[hive] class HiveMetastoreCatalog(sparkSession: SparkSession) extends Logging {
  private val sessionState = sparkSession.sessionState

  /** A fully qualified identifier for a table (i.e., database.tableName) */
  private case class QualifiedTableName(database: String, name: String)

  private def getQualifiedTableName(tableIdent: TableIdentifier): QualifiedTableName = {
    QualifiedTableName(
      tableIdent.database.getOrElse(sessionState.catalog.getCurrentDatabase).toLowerCase,
      tableIdent.table.toLowerCase)
  }

  /** A cache of Spark SQL data source tables that have been accessed. */
  private val cachedDataSourceTables: LoadingCache[QualifiedTableName, LogicalPlan] = {
    val cacheLoader = new CacheLoader[QualifiedTableName, LogicalPlan]() {
      override def load(in: QualifiedTableName): LogicalPlan = {
        logDebug(s"Creating new cached data source for $in")
        val tableMetadata =
          sessionState.catalog.getTableMetadata(TableIdentifier(in.name, Some(in.database)))
        CreateDataSourceTableUtils.buildDataSourceTable(sparkSession, tableMetadata)
      }
    }
    CacheBuilder.newBuilder().maximumSize(1000).build(cacheLoader)
  }

  /**
   * Data Source Table is inserted directly, using Cache.put.
   * Note, this is not using automatic cache loading.
   */
  def cacheTable(tableIdent: TableIdentifier, plan: LogicalPlan): Unit = {
    cachedDataSourceTables.put(getQualifiedTableName(tableIdent), plan)
  }

  def getTableIfPresent(tableIdent: TableIdentifier): Option[LogicalPlan] = {
    cachedDataSourceTables.getIfPresent(getQualifiedTableName(tableIdent)) match {
      case null => None // Cache miss
      case o: LogicalPlan => Option(o.asInstanceOf[LogicalPlan])
    }
  }

  def getTable(tableIdent: TableIdentifier): LogicalPlan = {
    cachedDataSourceTables.get(getQualifiedTableName(tableIdent))
  }

  def refreshTable(tableIdent: TableIdentifier): Unit = {
    // refreshTable does not eagerly reload the cache. It just invalidate the cache.
    // Next time when we use the table, it will be populated in the cache.
    // Since we also cache ParquetRelations converted from Hive Parquet tables and
    // adding converted ParquetRelations into the cache is not defined in the load function
    // of the cache (instead, we add the cache entry in convertToParquetRelation),
    // it is better at here to invalidate the cache to avoid confusing waring logs from the
    // cache loader (e.g. cannot find data source provider, which is only defined for
    // data source table.).
    cachedDataSourceTables.invalidate(getQualifiedTableName(tableIdent))
  }

<<<<<<< HEAD
  def hiveDefaultTableFilePath(tableIdent: TableIdentifier): String = {
    // Code based on: hiveWarehouse.getTablePath(currentDatabase, tableName)
    val QualifiedTableName(dbName, tblName) = getQualifiedTableName(tableIdent)
    new Path(new Path(client.getDatabase(dbName).locationUri), tblName).toString
  }

  def lookupRelation(
      tableIdent: TableIdentifier,
      alias: Option[String]): LogicalPlan = {
    val qualifiedTableName = getQualifiedTableName(tableIdent)
    val table = client.getTable(qualifiedTableName.database, qualifiedTableName.name)

    if (table.properties.get(DATASOURCE_PROVIDER).isDefined) {
      val dataSourceTable = cachedDataSourceTables(qualifiedTableName)
      val qualifiedTable = SubqueryAlias(qualifiedTableName.name, dataSourceTable)
      // Then, if alias is specified, wrap the table with a Subquery using the alias.
      // Otherwise, wrap the table with a Subquery using the table name.
      alias.map(a => SubqueryAlias(a, qualifiedTable)).getOrElse(qualifiedTable)
    } else if (table.tableType == CatalogTableType.VIEW) {
      val viewText = table.viewText.getOrElse(sys.error("Invalid view without text."))
      alias match {
        // because hive use things like `_c0` to build the expanded text
        // currently we cannot support view from "create view v1(c1) as ..."
        case None =>
          SubqueryAlias(table.identifier.table,
            sparkSession.sessionState.sqlParser.parsePlan(viewText))
        case Some(aliasText) =>
          SubqueryAlias(aliasText, sessionState.sqlParser.parsePlan(viewText))
      }
    } else {
      val qualifiedTable =
        MetastoreRelation(
          qualifiedTableName.database, qualifiedTableName.name)(table, client, sparkSession)
      alias.map(a => SubqueryAlias(a, qualifiedTable)).getOrElse(qualifiedTable)
    }
  }

  private def getCached(
      tableIdentifier: QualifiedTableName,
      pathsInMetastore: Seq[String],
      metastoreRelation: MetastoreRelation,
      schemaInMetastore: StructType,
      expectedFileFormat: Class[_ <: FileFormat],
      expectedBucketSpec: Option[BucketSpec],
      partitionSpecInMetastore: Option[PartitionSpec]): Option[LogicalRelation] = {

    cachedDataSourceTables.getIfPresent(tableIdentifier) match {
      case null => None // Cache miss
      case logical @ LogicalRelation(relation: HadoopFsRelation, _, _) =>
        val cachedRelationFileFormatClass = relation.fileFormat.getClass

        expectedFileFormat match {
          case `cachedRelationFileFormatClass` =>
            // If we have the same paths, same schema, and same partition spec,
            // we will use the cached relation.
            val useCached =
              relation.location.paths.map(_.toString).toSet == pathsInMetastore.toSet &&
                logical.schema.sameType(schemaInMetastore) &&
                relation.bucketSpec == expectedBucketSpec &&
                relation.partitionSpec == partitionSpecInMetastore.getOrElse {
                  PartitionSpec(StructType(Nil), Array.empty[PartitionDirectory])
                }

            if (useCached) {
              Some(logical)
            } else {
              // If the cached relation is not updated, we invalidate it right away.
              cachedDataSourceTables.invalidate(tableIdentifier)
              None
            }
          case _ =>
            logWarning(
              s"${metastoreRelation.databaseName}.${metastoreRelation.tableName} " +
                s"should be stored as $expectedFileFormat. However, we are getting " +
                s"a ${relation.fileFormat} from the metastore cache. This cached " +
                s"entry will be invalidated.")
            cachedDataSourceTables.invalidate(tableIdentifier)
            None
        }
      case other =>
        logWarning(
          s"${metastoreRelation.databaseName}.${metastoreRelation.tableName} should be stored " +
            s"as $expectedFileFormat. However, we are getting a $other from the metastore cache. " +
            s"This cached entry will be invalidated.")
        cachedDataSourceTables.invalidate(tableIdentifier)
        None
    }
  }

  private def convertToLogicalRelation(
      metastoreRelation: MetastoreRelation,
      options: Map[String, String],
      defaultSource: FileFormat,
      fileFormatClass: Class[_ <: FileFormat],
      fileType: String): LogicalRelation = {
    val metastoreSchema = StructType.fromAttributes(metastoreRelation.output)
    val tableIdentifier =
      QualifiedTableName(metastoreRelation.databaseName, metastoreRelation.tableName)
    val bucketSpec = None  // We don't support hive bucketed tables, only ones we write out.

    val result = if (metastoreRelation.hiveQlTable.isPartitioned) {
      val partitionSchema = StructType.fromAttributes(metastoreRelation.partitionKeys)
      val partitionColumnDataTypes = partitionSchema.map(_.dataType)
      // We're converting the entire table into HadoopFsRelation, so predicates to Hive metastore
      // are empty.
      val partitions = metastoreRelation.getHiveQlPartitions().map { p =>
        val location = p.getLocation
        val values = InternalRow.fromSeq(p.getValues.asScala.zip(partitionColumnDataTypes).map {
          case (rawValue, dataType) => Cast(Literal(rawValue), dataType).eval(null)
        })
        PartitionDirectory(values, location)
      }
      val partitionSpec = PartitionSpec(partitionSchema, partitions)
      val partitionPaths = partitions.map(_.path.toString)

      // By convention (for example, see MetaStorePartitionedTableFileCatalog), the definition of a
      // partitioned table's paths depends on whether that table has any actual partitions.
      // Partitioned tables without partitions use the location of the table's base path.
      // Partitioned tables with partitions use the locations of those partitions' data locations,
      // _omitting_ the table's base path.
      val paths = if (partitionPaths.isEmpty) {
        Seq(metastoreRelation.hiveQlTable.getDataLocation.toString)
      } else {
        partitionPaths
      }

      val cached = getCached(
        tableIdentifier,
        paths,
        metastoreRelation,
        metastoreSchema,
        fileFormatClass,
        bucketSpec,
        Some(partitionSpec))

      val hadoopFsRelation = cached.getOrElse {
        val fileCatalog = new MetaStorePartitionedTableFileCatalog(
          sparkSession,
          new Path(metastoreRelation.catalogTable.storage.locationUri.get),
          partitionSpec)

        val inferredSchema = if (fileType.equals("parquet")) {
          val inferredSchema =
            defaultSource.inferSchema(sparkSession, options, fileCatalog.allFiles())
          inferredSchema.map { inferred =>
            ParquetFileFormat.mergeMetastoreParquetSchema(metastoreSchema, inferred)
          }.getOrElse(metastoreSchema)
        } else {
          defaultSource.inferSchema(sparkSession, options, fileCatalog.allFiles()).get
        }

        val relation = HadoopFsRelation(
          sparkSession = sparkSession,
          location = fileCatalog,
          partitionSchema = partitionSchema,
          dataSchema = inferredSchema,
          bucketSpec = bucketSpec,
          fileFormat = defaultSource,
          options = options)

        val created = LogicalRelation(
          relation,
          metastoreTableIdentifier =
            Some(TableIdentifier(tableIdentifier.name, Some(tableIdentifier.database))))
        cachedDataSourceTables.put(tableIdentifier, created)
        created
      }

      hadoopFsRelation
    } else {
      val paths = Seq(metastoreRelation.hiveQlTable.getDataLocation.toString)

      val cached = getCached(tableIdentifier,
        paths,
        metastoreRelation,
        metastoreSchema,
        fileFormatClass,
        bucketSpec,
        None)
      val logicalRelation = cached.getOrElse {
        val created =
          LogicalRelation(
            DataSource(
              sparkSession = sparkSession,
              paths = paths,
              userSpecifiedSchema = Some(metastoreRelation.schema),
              bucketSpec = bucketSpec,
              options = options,
              className = fileType).resolveRelation(),
              metastoreTableIdentifier =
                Some(TableIdentifier(tableIdentifier.name, Some(tableIdentifier.database))))


        cachedDataSourceTables.put(tableIdentifier, created)
        created
      }

      logicalRelation
    }
    result.copy(expectedOutputAttributes = Some(metastoreRelation.output))
  }

  /**
   * When scanning or writing to non-partitioned Metastore Parquet tables, convert them to Parquet
   * data source relations for better performance.
   */
  object ParquetConversions extends Rule[LogicalPlan] {
    private def shouldConvertMetastoreParquet(relation: MetastoreRelation): Boolean = {
      relation.tableDesc.getSerdeClassName.toLowerCase.contains("parquet") &&
        sessionState.convertMetastoreParquet
    }

    private def convertToParquetRelation(relation: MetastoreRelation): LogicalRelation = {
      val defaultSource = new ParquetFileFormat()
      val fileFormatClass = classOf[ParquetFileFormat]

      val mergeSchema = sessionState.convertMetastoreParquetWithSchemaMerging
      val options = Map(ParquetOptions.MERGE_SCHEMA -> mergeSchema.toString)

      convertToLogicalRelation(relation, options, defaultSource, fileFormatClass, "parquet")
    }

    override def apply(plan: LogicalPlan): LogicalPlan = {
      if (!plan.resolved || plan.analyzed) {
        return plan
      }

      plan transformUp {
        // Write path
        case InsertIntoTable(r: MetastoreRelation, partition, child, overwrite, ifNotExists)
          // Inserting into partitioned table is not supported in Parquet data source (yet).
          if !r.hiveQlTable.isPartitioned && shouldConvertMetastoreParquet(r) =>
          InsertIntoTable(convertToParquetRelation(r), partition, child, overwrite, ifNotExists)

        // Read path
        case relation: MetastoreRelation if shouldConvertMetastoreParquet(relation) =>
          val parquetRelation = convertToParquetRelation(relation)
          SubqueryAlias(relation.tableName, parquetRelation)
      }
    }
  }

  /**
   * When scanning Metastore ORC tables, convert them to ORC data source relations
   * for better performance.
   */
  object OrcConversions extends Rule[LogicalPlan] {
    private def shouldConvertMetastoreOrc(relation: MetastoreRelation): Boolean = {
      relation.tableDesc.getSerdeClassName.toLowerCase.contains("orc") &&
        sessionState.convertMetastoreOrc
    }

    private def convertToOrcRelation(relation: MetastoreRelation): LogicalRelation = {
      val defaultSource = new OrcFileFormat()
      val fileFormatClass = classOf[OrcFileFormat]
      val options = Map[String, String]()

      convertToLogicalRelation(relation, options, defaultSource, fileFormatClass, "orc")
    }

    override def apply(plan: LogicalPlan): LogicalPlan = {
      if (!plan.resolved || plan.analyzed) {
        return plan
      }

      plan transformUp {
        // Write path
        case InsertIntoTable(r: MetastoreRelation, partition, child, overwrite, ifNotExists)
          // Inserting into partitioned table is not supported in Orc data source (yet).
          if !r.hiveQlTable.isPartitioned && shouldConvertMetastoreOrc(r) =>
          InsertIntoTable(convertToOrcRelation(r), partition, child, overwrite, ifNotExists)

        // Read path
        case relation: MetastoreRelation if shouldConvertMetastoreOrc(relation) =>
          val orcRelation = convertToOrcRelation(relation)
          SubqueryAlias(relation.tableName, orcRelation)
      }
    }
  }

  /**
   * Creates any tables required for query execution.
   * For example, because of a CREATE TABLE X AS statement.
   */
  object CreateTables extends Rule[LogicalPlan] {
    def apply(plan: LogicalPlan): LogicalPlan = plan transform {
      // Wait until children are resolved.
      case p: LogicalPlan if !p.childrenResolved => p
      case p: LogicalPlan if p.resolved => p

      case p @ CreateHiveTableAsSelectLogicalPlan(table, child, allowExisting) =>
        val desc = if (table.storage.serde.isEmpty) {
          // add default serde
          table.withNewStorage(
            serde = Some("org.apache.hadoop.hive.serde2.lazy.LazySimpleSerDe"))
        } else {
          table
        }

        val QualifiedTableName(dbName, tblName) = getQualifiedTableName(table)

        execution.CreateHiveTableAsSelectCommand(
          desc.copy(identifier = TableIdentifier(tblName, Some(dbName))),
          child,
          allowExisting)
    }
  }
}

/**
 * An override of the standard HDFS listing based catalog, that overrides the partition spec with
 * the information from the metastore.
 *
 * @param tableBasePath The default base path of the Hive metastore table
 * @param partitionSpec The partition specifications from Hive metastore
 */
private[hive] class MetaStorePartitionedTableFileCatalog(
    sparkSession: SparkSession,
    tableBasePath: Path,
    override val partitionSpec: PartitionSpec)
  extends ListingFileCatalog(
    sparkSession,
    MetaStorePartitionedTableFileCatalog.getPaths(tableBasePath, partitionSpec),
    Map.empty,
    Some(partitionSpec.partitionColumns)) {
}

private[hive] object MetaStorePartitionedTableFileCatalog {
  /** Get the list of paths to list files in the for a metastore table */
  def getPaths(tableBasePath: Path, partitionSpec: PartitionSpec): Seq[Path] = {
    // If there are no partitions currently specified then use base path,
    // otherwise use the paths corresponding to the partitions.
    if (partitionSpec.partitions.isEmpty) {
      Seq(tableBasePath)
    } else {
      partitionSpec.partitions.map(_.path)
    }
=======
  def invalidateAll(): Unit = {
    cachedDataSourceTables.invalidateAll()
>>>>>>> abf1e4e9
  }
}<|MERGE_RESOLUTION|>--- conflicted
+++ resolved
@@ -84,347 +84,7 @@
     cachedDataSourceTables.invalidate(getQualifiedTableName(tableIdent))
   }
 
-<<<<<<< HEAD
-  def hiveDefaultTableFilePath(tableIdent: TableIdentifier): String = {
-    // Code based on: hiveWarehouse.getTablePath(currentDatabase, tableName)
-    val QualifiedTableName(dbName, tblName) = getQualifiedTableName(tableIdent)
-    new Path(new Path(client.getDatabase(dbName).locationUri), tblName).toString
-  }
-
-  def lookupRelation(
-      tableIdent: TableIdentifier,
-      alias: Option[String]): LogicalPlan = {
-    val qualifiedTableName = getQualifiedTableName(tableIdent)
-    val table = client.getTable(qualifiedTableName.database, qualifiedTableName.name)
-
-    if (table.properties.get(DATASOURCE_PROVIDER).isDefined) {
-      val dataSourceTable = cachedDataSourceTables(qualifiedTableName)
-      val qualifiedTable = SubqueryAlias(qualifiedTableName.name, dataSourceTable)
-      // Then, if alias is specified, wrap the table with a Subquery using the alias.
-      // Otherwise, wrap the table with a Subquery using the table name.
-      alias.map(a => SubqueryAlias(a, qualifiedTable)).getOrElse(qualifiedTable)
-    } else if (table.tableType == CatalogTableType.VIEW) {
-      val viewText = table.viewText.getOrElse(sys.error("Invalid view without text."))
-      alias match {
-        // because hive use things like `_c0` to build the expanded text
-        // currently we cannot support view from "create view v1(c1) as ..."
-        case None =>
-          SubqueryAlias(table.identifier.table,
-            sparkSession.sessionState.sqlParser.parsePlan(viewText))
-        case Some(aliasText) =>
-          SubqueryAlias(aliasText, sessionState.sqlParser.parsePlan(viewText))
-      }
-    } else {
-      val qualifiedTable =
-        MetastoreRelation(
-          qualifiedTableName.database, qualifiedTableName.name)(table, client, sparkSession)
-      alias.map(a => SubqueryAlias(a, qualifiedTable)).getOrElse(qualifiedTable)
-    }
-  }
-
-  private def getCached(
-      tableIdentifier: QualifiedTableName,
-      pathsInMetastore: Seq[String],
-      metastoreRelation: MetastoreRelation,
-      schemaInMetastore: StructType,
-      expectedFileFormat: Class[_ <: FileFormat],
-      expectedBucketSpec: Option[BucketSpec],
-      partitionSpecInMetastore: Option[PartitionSpec]): Option[LogicalRelation] = {
-
-    cachedDataSourceTables.getIfPresent(tableIdentifier) match {
-      case null => None // Cache miss
-      case logical @ LogicalRelation(relation: HadoopFsRelation, _, _) =>
-        val cachedRelationFileFormatClass = relation.fileFormat.getClass
-
-        expectedFileFormat match {
-          case `cachedRelationFileFormatClass` =>
-            // If we have the same paths, same schema, and same partition spec,
-            // we will use the cached relation.
-            val useCached =
-              relation.location.paths.map(_.toString).toSet == pathsInMetastore.toSet &&
-                logical.schema.sameType(schemaInMetastore) &&
-                relation.bucketSpec == expectedBucketSpec &&
-                relation.partitionSpec == partitionSpecInMetastore.getOrElse {
-                  PartitionSpec(StructType(Nil), Array.empty[PartitionDirectory])
-                }
-
-            if (useCached) {
-              Some(logical)
-            } else {
-              // If the cached relation is not updated, we invalidate it right away.
-              cachedDataSourceTables.invalidate(tableIdentifier)
-              None
-            }
-          case _ =>
-            logWarning(
-              s"${metastoreRelation.databaseName}.${metastoreRelation.tableName} " +
-                s"should be stored as $expectedFileFormat. However, we are getting " +
-                s"a ${relation.fileFormat} from the metastore cache. This cached " +
-                s"entry will be invalidated.")
-            cachedDataSourceTables.invalidate(tableIdentifier)
-            None
-        }
-      case other =>
-        logWarning(
-          s"${metastoreRelation.databaseName}.${metastoreRelation.tableName} should be stored " +
-            s"as $expectedFileFormat. However, we are getting a $other from the metastore cache. " +
-            s"This cached entry will be invalidated.")
-        cachedDataSourceTables.invalidate(tableIdentifier)
-        None
-    }
-  }
-
-  private def convertToLogicalRelation(
-      metastoreRelation: MetastoreRelation,
-      options: Map[String, String],
-      defaultSource: FileFormat,
-      fileFormatClass: Class[_ <: FileFormat],
-      fileType: String): LogicalRelation = {
-    val metastoreSchema = StructType.fromAttributes(metastoreRelation.output)
-    val tableIdentifier =
-      QualifiedTableName(metastoreRelation.databaseName, metastoreRelation.tableName)
-    val bucketSpec = None  // We don't support hive bucketed tables, only ones we write out.
-
-    val result = if (metastoreRelation.hiveQlTable.isPartitioned) {
-      val partitionSchema = StructType.fromAttributes(metastoreRelation.partitionKeys)
-      val partitionColumnDataTypes = partitionSchema.map(_.dataType)
-      // We're converting the entire table into HadoopFsRelation, so predicates to Hive metastore
-      // are empty.
-      val partitions = metastoreRelation.getHiveQlPartitions().map { p =>
-        val location = p.getLocation
-        val values = InternalRow.fromSeq(p.getValues.asScala.zip(partitionColumnDataTypes).map {
-          case (rawValue, dataType) => Cast(Literal(rawValue), dataType).eval(null)
-        })
-        PartitionDirectory(values, location)
-      }
-      val partitionSpec = PartitionSpec(partitionSchema, partitions)
-      val partitionPaths = partitions.map(_.path.toString)
-
-      // By convention (for example, see MetaStorePartitionedTableFileCatalog), the definition of a
-      // partitioned table's paths depends on whether that table has any actual partitions.
-      // Partitioned tables without partitions use the location of the table's base path.
-      // Partitioned tables with partitions use the locations of those partitions' data locations,
-      // _omitting_ the table's base path.
-      val paths = if (partitionPaths.isEmpty) {
-        Seq(metastoreRelation.hiveQlTable.getDataLocation.toString)
-      } else {
-        partitionPaths
-      }
-
-      val cached = getCached(
-        tableIdentifier,
-        paths,
-        metastoreRelation,
-        metastoreSchema,
-        fileFormatClass,
-        bucketSpec,
-        Some(partitionSpec))
-
-      val hadoopFsRelation = cached.getOrElse {
-        val fileCatalog = new MetaStorePartitionedTableFileCatalog(
-          sparkSession,
-          new Path(metastoreRelation.catalogTable.storage.locationUri.get),
-          partitionSpec)
-
-        val inferredSchema = if (fileType.equals("parquet")) {
-          val inferredSchema =
-            defaultSource.inferSchema(sparkSession, options, fileCatalog.allFiles())
-          inferredSchema.map { inferred =>
-            ParquetFileFormat.mergeMetastoreParquetSchema(metastoreSchema, inferred)
-          }.getOrElse(metastoreSchema)
-        } else {
-          defaultSource.inferSchema(sparkSession, options, fileCatalog.allFiles()).get
-        }
-
-        val relation = HadoopFsRelation(
-          sparkSession = sparkSession,
-          location = fileCatalog,
-          partitionSchema = partitionSchema,
-          dataSchema = inferredSchema,
-          bucketSpec = bucketSpec,
-          fileFormat = defaultSource,
-          options = options)
-
-        val created = LogicalRelation(
-          relation,
-          metastoreTableIdentifier =
-            Some(TableIdentifier(tableIdentifier.name, Some(tableIdentifier.database))))
-        cachedDataSourceTables.put(tableIdentifier, created)
-        created
-      }
-
-      hadoopFsRelation
-    } else {
-      val paths = Seq(metastoreRelation.hiveQlTable.getDataLocation.toString)
-
-      val cached = getCached(tableIdentifier,
-        paths,
-        metastoreRelation,
-        metastoreSchema,
-        fileFormatClass,
-        bucketSpec,
-        None)
-      val logicalRelation = cached.getOrElse {
-        val created =
-          LogicalRelation(
-            DataSource(
-              sparkSession = sparkSession,
-              paths = paths,
-              userSpecifiedSchema = Some(metastoreRelation.schema),
-              bucketSpec = bucketSpec,
-              options = options,
-              className = fileType).resolveRelation(),
-              metastoreTableIdentifier =
-                Some(TableIdentifier(tableIdentifier.name, Some(tableIdentifier.database))))
-
-
-        cachedDataSourceTables.put(tableIdentifier, created)
-        created
-      }
-
-      logicalRelation
-    }
-    result.copy(expectedOutputAttributes = Some(metastoreRelation.output))
-  }
-
-  /**
-   * When scanning or writing to non-partitioned Metastore Parquet tables, convert them to Parquet
-   * data source relations for better performance.
-   */
-  object ParquetConversions extends Rule[LogicalPlan] {
-    private def shouldConvertMetastoreParquet(relation: MetastoreRelation): Boolean = {
-      relation.tableDesc.getSerdeClassName.toLowerCase.contains("parquet") &&
-        sessionState.convertMetastoreParquet
-    }
-
-    private def convertToParquetRelation(relation: MetastoreRelation): LogicalRelation = {
-      val defaultSource = new ParquetFileFormat()
-      val fileFormatClass = classOf[ParquetFileFormat]
-
-      val mergeSchema = sessionState.convertMetastoreParquetWithSchemaMerging
-      val options = Map(ParquetOptions.MERGE_SCHEMA -> mergeSchema.toString)
-
-      convertToLogicalRelation(relation, options, defaultSource, fileFormatClass, "parquet")
-    }
-
-    override def apply(plan: LogicalPlan): LogicalPlan = {
-      if (!plan.resolved || plan.analyzed) {
-        return plan
-      }
-
-      plan transformUp {
-        // Write path
-        case InsertIntoTable(r: MetastoreRelation, partition, child, overwrite, ifNotExists)
-          // Inserting into partitioned table is not supported in Parquet data source (yet).
-          if !r.hiveQlTable.isPartitioned && shouldConvertMetastoreParquet(r) =>
-          InsertIntoTable(convertToParquetRelation(r), partition, child, overwrite, ifNotExists)
-
-        // Read path
-        case relation: MetastoreRelation if shouldConvertMetastoreParquet(relation) =>
-          val parquetRelation = convertToParquetRelation(relation)
-          SubqueryAlias(relation.tableName, parquetRelation)
-      }
-    }
-  }
-
-  /**
-   * When scanning Metastore ORC tables, convert them to ORC data source relations
-   * for better performance.
-   */
-  object OrcConversions extends Rule[LogicalPlan] {
-    private def shouldConvertMetastoreOrc(relation: MetastoreRelation): Boolean = {
-      relation.tableDesc.getSerdeClassName.toLowerCase.contains("orc") &&
-        sessionState.convertMetastoreOrc
-    }
-
-    private def convertToOrcRelation(relation: MetastoreRelation): LogicalRelation = {
-      val defaultSource = new OrcFileFormat()
-      val fileFormatClass = classOf[OrcFileFormat]
-      val options = Map[String, String]()
-
-      convertToLogicalRelation(relation, options, defaultSource, fileFormatClass, "orc")
-    }
-
-    override def apply(plan: LogicalPlan): LogicalPlan = {
-      if (!plan.resolved || plan.analyzed) {
-        return plan
-      }
-
-      plan transformUp {
-        // Write path
-        case InsertIntoTable(r: MetastoreRelation, partition, child, overwrite, ifNotExists)
-          // Inserting into partitioned table is not supported in Orc data source (yet).
-          if !r.hiveQlTable.isPartitioned && shouldConvertMetastoreOrc(r) =>
-          InsertIntoTable(convertToOrcRelation(r), partition, child, overwrite, ifNotExists)
-
-        // Read path
-        case relation: MetastoreRelation if shouldConvertMetastoreOrc(relation) =>
-          val orcRelation = convertToOrcRelation(relation)
-          SubqueryAlias(relation.tableName, orcRelation)
-      }
-    }
-  }
-
-  /**
-   * Creates any tables required for query execution.
-   * For example, because of a CREATE TABLE X AS statement.
-   */
-  object CreateTables extends Rule[LogicalPlan] {
-    def apply(plan: LogicalPlan): LogicalPlan = plan transform {
-      // Wait until children are resolved.
-      case p: LogicalPlan if !p.childrenResolved => p
-      case p: LogicalPlan if p.resolved => p
-
-      case p @ CreateHiveTableAsSelectLogicalPlan(table, child, allowExisting) =>
-        val desc = if (table.storage.serde.isEmpty) {
-          // add default serde
-          table.withNewStorage(
-            serde = Some("org.apache.hadoop.hive.serde2.lazy.LazySimpleSerDe"))
-        } else {
-          table
-        }
-
-        val QualifiedTableName(dbName, tblName) = getQualifiedTableName(table)
-
-        execution.CreateHiveTableAsSelectCommand(
-          desc.copy(identifier = TableIdentifier(tblName, Some(dbName))),
-          child,
-          allowExisting)
-    }
-  }
-}
-
-/**
- * An override of the standard HDFS listing based catalog, that overrides the partition spec with
- * the information from the metastore.
- *
- * @param tableBasePath The default base path of the Hive metastore table
- * @param partitionSpec The partition specifications from Hive metastore
- */
-private[hive] class MetaStorePartitionedTableFileCatalog(
-    sparkSession: SparkSession,
-    tableBasePath: Path,
-    override val partitionSpec: PartitionSpec)
-  extends ListingFileCatalog(
-    sparkSession,
-    MetaStorePartitionedTableFileCatalog.getPaths(tableBasePath, partitionSpec),
-    Map.empty,
-    Some(partitionSpec.partitionColumns)) {
-}
-
-private[hive] object MetaStorePartitionedTableFileCatalog {
-  /** Get the list of paths to list files in the for a metastore table */
-  def getPaths(tableBasePath: Path, partitionSpec: PartitionSpec): Seq[Path] = {
-    // If there are no partitions currently specified then use base path,
-    // otherwise use the paths corresponding to the partitions.
-    if (partitionSpec.partitions.isEmpty) {
-      Seq(tableBasePath)
-    } else {
-      partitionSpec.partitions.map(_.path)
-    }
-=======
   def invalidateAll(): Unit = {
     cachedDataSourceTables.invalidateAll()
->>>>>>> abf1e4e9
   }
 }