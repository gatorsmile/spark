/*
 * Licensed to the Apache Software Foundation (ASF) under one or more
 * contributor license agreements.  See the NOTICE file distributed with
 * this work for additional information regarding copyright ownership.
 * The ASF licenses this file to You under the Apache License, Version 2.0
 * (the "License"); you may not use this file except in compliance with
 * the License.  You may obtain a copy of the License at
 *
 *    http://www.apache.org/licenses/LICENSE-2.0
 *
 * Unless required by applicable law or agreed to in writing, software
 * distributed under the License is distributed on an "AS IS" BASIS,
 * WITHOUT WARRANTIES OR CONDITIONS OF ANY KIND, either express or implied.
 * See the License for the specific language governing permissions and
 * limitations under the License.
 */

package org.apache.spark.sql.hive

import java.io.IOException
import java.lang.reflect.InvocationTargetException
<<<<<<< HEAD
=======
import java.net.URI
>>>>>>> 4dc3a817
import java.util

import scala.collection.mutable
import scala.util.control.NonFatal

import org.apache.hadoop.conf.Configuration
import org.apache.hadoop.fs.{FileSystem, Path}
import org.apache.hadoop.hive.ql.metadata.HiveException
import org.apache.thrift.TException

import org.apache.spark.{SparkConf, SparkException}
import org.apache.spark.internal.Logging
import org.apache.spark.sql.AnalysisException
import org.apache.spark.sql.catalyst.TableIdentifier
import org.apache.spark.sql.catalyst.analysis.TableAlreadyExistsException
import org.apache.spark.sql.catalyst.catalog._
import org.apache.spark.sql.catalyst.catalog.ExternalCatalogUtils.escapePathName
import org.apache.spark.sql.catalyst.expressions._
import org.apache.spark.sql.catalyst.plans.logical.ColumnStat
import org.apache.spark.sql.catalyst.util.CaseInsensitiveMap
import org.apache.spark.sql.execution.command.DDLUtils
import org.apache.spark.sql.execution.datasources.PartitioningUtils
import org.apache.spark.sql.hive.client.HiveClient
import org.apache.spark.sql.internal.HiveSerDe
import org.apache.spark.sql.internal.StaticSQLConf._
import org.apache.spark.sql.types.{DataType, StructType}


/**
 * A persistent implementation of the system catalog using Hive.
 * All public methods must be synchronized for thread-safety.
 */
private[spark] class HiveExternalCatalog(conf: SparkConf, hadoopConf: Configuration)
  extends ExternalCatalog with Logging {

  import CatalogTypes.TablePartitionSpec
  import HiveExternalCatalog._
  import CatalogTableType._

  /**
   * A Hive client used to interact with the metastore.
   */
  val client: HiveClient = {
    HiveUtils.newClientForMetadata(conf, hadoopConf)
  }

  // Exceptions thrown by the hive client that we would like to wrap
  private val clientExceptions = Set(
    classOf[HiveException].getCanonicalName,
    classOf[TException].getCanonicalName,
    classOf[InvocationTargetException].getCanonicalName)

  /**
   * Whether this is an exception thrown by the hive client that should be wrapped.
   *
   * Due to classloader isolation issues, pattern matching won't work here so we need
   * to compare the canonical names of the exceptions, which we assume to be stable.
   */
  private def isClientException(e: Throwable): Boolean = {
    var temp: Class[_] = e.getClass
    var found = false
    while (temp != null && !found) {
      found = clientExceptions.contains(temp.getCanonicalName)
      temp = temp.getSuperclass
    }
    found
  }

  /**
   * Run some code involving `client` in a [[synchronized]] block and wrap certain
   * exceptions thrown in the process in [[AnalysisException]].
   */
  private def withClient[T](body: => T): T = synchronized {
    try {
      body
    } catch {
<<<<<<< HEAD
      case i: InvocationTargetException if isClientException(i.getTargetException) =>
        val e = i.getTargetException
        throw new AnalysisException(
          e.getClass.getCanonicalName + ": " + e.getMessage, cause = Some(e))
      case NonFatal(e) if isClientException(e) =>
=======
      case NonFatal(exception) if isClientException(exception) =>
        val e = exception match {
          // Since we are using shim, the exceptions thrown by the underlying method of
          // Method.invoke() are wrapped by InvocationTargetException
          case i: InvocationTargetException => i.getCause
          case o => o
        }
>>>>>>> 4dc3a817
        throw new AnalysisException(
          e.getClass.getCanonicalName + ": " + e.getMessage, cause = Some(e))
    }
  }

  /**
   * Get the raw table metadata from hive metastore directly. The raw table metadata may contains
   * special data source properties and should not be exposed outside of `HiveExternalCatalog`. We
   * should interpret these special data source properties and restore the original table metadata
   * before returning it.
   */
  private def getRawTable(db: String, table: String): CatalogTable = withClient {
    client.getTable(db, table)
  }

  /**
   * If the given table properties contains datasource properties, throw an exception. We will do
   * this check when create or alter a table, i.e. when we try to write table metadata to Hive
   * metastore.
   */
  private def verifyTableProperties(table: CatalogTable): Unit = {
    val invalidKeys = table.properties.keys.filter(_.startsWith(SPARK_SQL_PREFIX))
    if (invalidKeys.nonEmpty) {
      throw new AnalysisException(s"Cannot persistent ${table.qualifiedName} into hive metastore " +
        s"as table property keys may not start with '$SPARK_SQL_PREFIX': " +
        invalidKeys.mkString("[", ", ", "]"))
    }
    // External users are not allowed to set/switch the table type. In Hive metastore, the table
    // type can be switched by changing the value of a case-sensitive table property `EXTERNAL`.
    if (table.properties.contains("EXTERNAL")) {
      throw new AnalysisException("Cannot set or change the preserved property key: 'EXTERNAL'")
    }
  }

  // --------------------------------------------------------------------------
  // Databases
  // --------------------------------------------------------------------------

  override def createDatabase(
      dbDefinition: CatalogDatabase,
      ignoreIfExists: Boolean): Unit = withClient {
    client.createDatabase(dbDefinition, ignoreIfExists)
  }

  override def dropDatabase(
      db: String,
      ignoreIfNotExists: Boolean,
      cascade: Boolean): Unit = withClient {
    client.dropDatabase(db, ignoreIfNotExists, cascade)
  }

  /**
   * Alter a database whose name matches the one specified in `dbDefinition`,
   * assuming the database exists.
   *
   * Note: As of now, this only supports altering database properties!
   */
  override def alterDatabase(dbDefinition: CatalogDatabase): Unit = withClient {
    val existingDb = getDatabase(dbDefinition.name)
    if (existingDb.properties == dbDefinition.properties) {
      logWarning(s"Request to alter database ${dbDefinition.name} is a no-op because " +
        s"the provided database properties are the same as the old ones. Hive does not " +
        s"currently support altering other database fields.")
    }
    client.alterDatabase(dbDefinition)
  }

  override def getDatabase(db: String): CatalogDatabase = withClient {
    client.getDatabase(db)
  }

  override def databaseExists(db: String): Boolean = withClient {
    client.databaseExists(db)
  }

  override def listDatabases(): Seq[String] = withClient {
    client.listDatabases("*")
  }

  override def listDatabases(pattern: String): Seq[String] = withClient {
    client.listDatabases(pattern)
  }

  override def setCurrentDatabase(db: String): Unit = withClient {
    client.setCurrentDatabase(db)
  }

  // --------------------------------------------------------------------------
  // Tables
  // --------------------------------------------------------------------------

  override def createTable(
      tableDefinition: CatalogTable,
      ignoreIfExists: Boolean): Unit = withClient {
    assert(tableDefinition.identifier.database.isDefined)
    val db = tableDefinition.identifier.database.get
    val table = tableDefinition.identifier.table
    requireDbExists(db)
    verifyTableProperties(tableDefinition)

    if (tableExists(db, table) && !ignoreIfExists) {
      throw new TableAlreadyExistsException(db = db, table = table)
    }

    if (tableDefinition.tableType == VIEW) {
      client.createTable(tableDefinition, ignoreIfExists)
    } else {
      // Ideally we should not create a managed table with location, but Hive serde table can
      // specify location for managed table. And in [[CreateDataSourceTableAsSelectCommand]] we have
      // to create the table directory and write out data before we create this table, to avoid
      // exposing a partial written table.
      val needDefaultTableLocation = tableDefinition.tableType == MANAGED &&
        tableDefinition.storage.locationUri.isEmpty

      val tableLocation = if (needDefaultTableLocation) {
        Some(CatalogUtils.stringToURI(defaultTablePath(tableDefinition.identifier)))
      } else {
        tableDefinition.storage.locationUri
      }

      if (DDLUtils.isHiveTable(tableDefinition)) {
        val tableWithDataSourceProps = tableDefinition.copy(
          // We can't leave `locationUri` empty and count on Hive metastore to set a default table
          // location, because Hive metastore uses hive.metastore.warehouse.dir to generate default
          // table location for tables in default database, while we expect to use the location of
          // default database.
          storage = tableDefinition.storage.copy(locationUri = tableLocation),
          // Here we follow data source tables and put table metadata like table schema, partition
          // columns etc. in table properties, so that we can work around the Hive metastore issue
          // about not case preserving and make Hive serde table support mixed-case column names.
          properties = tableDefinition.properties ++ tableMetaToTableProps(tableDefinition))
        client.createTable(tableWithDataSourceProps, ignoreIfExists)
      } else {
        createDataSourceTable(
          tableDefinition.withNewStorage(locationUri = tableLocation),
          ignoreIfExists)
      }
    }
  }

  private def createDataSourceTable(table: CatalogTable, ignoreIfExists: Boolean): Unit = {
    // data source table always have a provider, it's guaranteed by `DDLUtils.isDatasourceTable`.
    val provider = table.provider.get

    // To work around some hive metastore issues, e.g. not case-preserving, bad decimal type
    // support, no column nullability, etc., we should do some extra works before saving table
    // metadata into Hive metastore:
    //  1. Put table metadata like table schema, partition columns, etc. in table properties.
    //  2. Check if this table is hive compatible.
    //    2.1  If it's not hive compatible, set location URI, schema, partition columns and bucket
    //         spec to empty and save table metadata to Hive.
    //    2.2  If it's hive compatible, set serde information in table metadata and try to save
    //         it to Hive. If it fails, treat it as not hive compatible and go back to 2.1
    val tableProperties = tableMetaToTableProps(table)

    // put table provider and partition provider in table properties.
    tableProperties.put(DATASOURCE_PROVIDER, provider)
    if (table.tracksPartitionsInCatalog) {
      tableProperties.put(TABLE_PARTITION_PROVIDER, TABLE_PARTITION_PROVIDER_CATALOG)
    }

    // Ideally we should also put `locationUri` in table properties like provider, schema, etc.
    // However, in older version of Spark we already store table location in storage properties
    // with key "path". Here we keep this behaviour for backward compatibility.
    val storagePropsWithLocation = table.storage.properties ++
      table.storage.locationUri.map("path" -> CatalogUtils.URIToString(_))

    // converts the table metadata to Spark SQL specific format, i.e. set data schema, names and
    // bucket specification to empty. Note that partition columns are retained, so that we can
    // call partition-related Hive API later.
    def newSparkSQLSpecificMetastoreTable(): CatalogTable = {
      table.copy(
        // Hive only allows directory paths as location URIs while Spark SQL data source tables
        // also allow file paths. For non-hive-compatible format, we should not set location URI
        // to avoid hive metastore to throw exception.
        storage = table.storage.copy(
          locationUri = None,
          properties = storagePropsWithLocation),
        schema = table.partitionSchema,
        bucketSpec = None,
        properties = table.properties ++ tableProperties)
    }

    // converts the table metadata to Hive compatible format, i.e. set the serde information.
    def newHiveCompatibleMetastoreTable(serde: HiveSerDe): CatalogTable = {
      val location = if (table.tableType == EXTERNAL) {
        // When we hit this branch, we are saving an external data source table with hive
        // compatible format, which means the data source is file-based and must have a `path`.
        require(table.storage.locationUri.isDefined,
          "External file-based data source table must have a `path` entry in storage properties.")
        Some(table.location)
      } else {
        None
      }

      table.copy(
        storage = table.storage.copy(
          locationUri = location,
          inputFormat = serde.inputFormat,
          outputFormat = serde.outputFormat,
          serde = serde.serde,
          properties = storagePropsWithLocation
        ),
        properties = table.properties ++ tableProperties)
    }

    val qualifiedTableName = table.identifier.quotedString
    val maybeSerde = HiveSerDe.sourceToSerDe(provider)
    val skipHiveMetadata = table.storage.properties
      .getOrElse("skipHiveMetadata", "false").toBoolean

    val (hiveCompatibleTable, logMessage) = maybeSerde match {
      case _ if skipHiveMetadata =>
        val message =
          s"Persisting data source table $qualifiedTableName into Hive metastore in" +
            "Spark SQL specific format, which is NOT compatible with Hive."
        (None, message)

      // our bucketing is un-compatible with hive(different hash function)
      case _ if table.bucketSpec.nonEmpty =>
        val message =
          s"Persisting bucketed data source table $qualifiedTableName into " +
            "Hive metastore in Spark SQL specific format, which is NOT compatible with Hive. "
        (None, message)

      case Some(serde) =>
        val message =
          s"Persisting file based data source table $qualifiedTableName into " +
            s"Hive metastore in Hive compatible format."
        (Some(newHiveCompatibleMetastoreTable(serde)), message)

      case _ =>
        val message =
          s"Couldn't find corresponding Hive SerDe for data source provider $provider. " +
            s"Persisting data source table $qualifiedTableName into Hive metastore in " +
            s"Spark SQL specific format, which is NOT compatible with Hive."
        (None, message)
    }

    (hiveCompatibleTable, logMessage) match {
      case (Some(table), message) =>
        // We first try to save the metadata of the table in a Hive compatible way.
        // If Hive throws an error, we fall back to save its metadata in the Spark SQL
        // specific way.
        try {
          logInfo(message)
          saveTableIntoHive(table, ignoreIfExists)
        } catch {
          case NonFatal(e) =>
            val warningMessage =
              s"Could not persist ${table.identifier.quotedString} in a Hive " +
                "compatible way. Persisting it into Hive metastore in Spark SQL specific format."
            logWarning(warningMessage, e)
            saveTableIntoHive(newSparkSQLSpecificMetastoreTable(), ignoreIfExists)
        }

      case (None, message) =>
        logWarning(message)
        saveTableIntoHive(newSparkSQLSpecificMetastoreTable(), ignoreIfExists)
    }
  }

  /**
   * Data source tables may be non Hive compatible and we need to store table metadata in table
   * properties to workaround some Hive metastore limitations.
   * This method puts table schema, partition column names, bucket specification into a map, which
   * can be used as table properties later.
   */
  private def tableMetaToTableProps(table: CatalogTable): mutable.Map[String, String] = {
    val partitionColumns = table.partitionColumnNames
    val bucketSpec = table.bucketSpec

    val properties = new mutable.HashMap[String, String]
    // Serialized JSON schema string may be too long to be stored into a single metastore table
    // property. In this case, we split the JSON string and store each part as a separate table
    // property.
    val threshold = conf.get(SCHEMA_STRING_LENGTH_THRESHOLD)
    val schemaJsonString = table.schema.json
    // Split the JSON string.
    val parts = schemaJsonString.grouped(threshold).toSeq
    properties.put(DATASOURCE_SCHEMA_NUMPARTS, parts.size.toString)
    parts.zipWithIndex.foreach { case (part, index) =>
      properties.put(s"$DATASOURCE_SCHEMA_PART_PREFIX$index", part)
    }

    if (partitionColumns.nonEmpty) {
      properties.put(DATASOURCE_SCHEMA_NUMPARTCOLS, partitionColumns.length.toString)
      partitionColumns.zipWithIndex.foreach { case (partCol, index) =>
        properties.put(s"$DATASOURCE_SCHEMA_PARTCOL_PREFIX$index", partCol)
      }
    }

    if (bucketSpec.isDefined) {
      val BucketSpec(numBuckets, bucketColumnNames, sortColumnNames) = bucketSpec.get

      properties.put(DATASOURCE_SCHEMA_NUMBUCKETS, numBuckets.toString)
      properties.put(DATASOURCE_SCHEMA_NUMBUCKETCOLS, bucketColumnNames.length.toString)
      bucketColumnNames.zipWithIndex.foreach { case (bucketCol, index) =>
        properties.put(s"$DATASOURCE_SCHEMA_BUCKETCOL_PREFIX$index", bucketCol)
      }

      if (sortColumnNames.nonEmpty) {
        properties.put(DATASOURCE_SCHEMA_NUMSORTCOLS, sortColumnNames.length.toString)
        sortColumnNames.zipWithIndex.foreach { case (sortCol, index) =>
          properties.put(s"$DATASOURCE_SCHEMA_SORTCOL_PREFIX$index", sortCol)
        }
      }
    }

    properties
  }

  private def defaultTablePath(tableIdent: TableIdentifier): String = {
    val dbLocation = getDatabase(tableIdent.database.get).locationUri
    new Path(new Path(dbLocation), tableIdent.table).toString
  }

  private def saveTableIntoHive(tableDefinition: CatalogTable, ignoreIfExists: Boolean): Unit = {
    assert(DDLUtils.isDatasourceTable(tableDefinition),
      "saveTableIntoHive only takes data source table.")
    // If this is an external data source table...
    if (tableDefinition.tableType == EXTERNAL &&
      // ... that is not persisted as Hive compatible format (external tables in Hive compatible
      // format always set `locationUri` to the actual data location and should NOT be hacked as
      // following.)
      tableDefinition.storage.locationUri.isEmpty) {
      // !! HACK ALERT !!
      //
      // Due to a restriction of Hive metastore, here we have to set `locationUri` to a temporary
      // directory that doesn't exist yet but can definitely be successfully created, and then
      // delete it right after creating the external data source table. This location will be
      // persisted to Hive metastore as standard Hive table location URI, but Spark SQL doesn't
      // really use it. Also, since we only do this workaround for external tables, deleting the
      // directory after the fact doesn't do any harm.
      //
      // Please refer to https://issues.apache.org/jira/browse/SPARK-15269 for more details.
      val tempPath = {
        val dbLocation = new Path(getDatabase(tableDefinition.database).locationUri)
        new Path(dbLocation, tableDefinition.identifier.table + "-__PLACEHOLDER__")
      }

      try {
        client.createTable(
          tableDefinition.withNewStorage(locationUri = Some(tempPath.toUri)),
          ignoreIfExists)
      } finally {
        FileSystem.get(tempPath.toUri, hadoopConf).delete(tempPath, true)
      }
    } else {
      client.createTable(tableDefinition, ignoreIfExists)
    }
  }

  override def dropTable(
      db: String,
      table: String,
      ignoreIfNotExists: Boolean,
      purge: Boolean): Unit = withClient {
    requireDbExists(db)
    client.dropTable(db, table, ignoreIfNotExists, purge)
  }

  override def renameTable(db: String, oldName: String, newName: String): Unit = withClient {
    val rawTable = getRawTable(db, oldName)

    // Note that Hive serde tables don't use path option in storage properties to store the value
    // of table location, but use `locationUri` field to store it directly. And `locationUri` field
    // will be updated automatically in Hive metastore by the `alterTable` call at the end of this
    // method. Here we only update the path option if the path option already exists in storage
    // properties, to avoid adding a unnecessary path option for Hive serde tables.
    val hasPathOption = CaseInsensitiveMap(rawTable.storage.properties).contains("path")
    val storageWithNewPath = if (rawTable.tableType == MANAGED && hasPathOption) {
      // If it's a managed table with path option and we are renaming it, then the path option
      // becomes inaccurate and we need to update it according to the new table name.
      val newTablePath = defaultTablePath(TableIdentifier(newName, Some(db)))
      updateLocationInStorageProps(rawTable, Some(newTablePath))
    } else {
      rawTable.storage
    }

    val newTable = rawTable.copy(
      identifier = TableIdentifier(newName, Some(db)),
      storage = storageWithNewPath)

    client.alterTable(oldName, newTable)
  }

  private def getLocationFromStorageProps(table: CatalogTable): Option[String] = {
    CaseInsensitiveMap(table.storage.properties).get("path")
  }

  private def updateLocationInStorageProps(
      table: CatalogTable,
      newPath: Option[String]): CatalogStorageFormat = {
    // We can't use `filterKeys` here, as the map returned by `filterKeys` is not serializable,
    // while `CatalogTable` should be serializable.
    val propsWithoutPath = table.storage.properties.filter {
      case (k, v) => k.toLowerCase != "path"
    }
    table.storage.copy(properties = propsWithoutPath ++ newPath.map("path" -> _))
  }

  /**
   * Alter a table whose name that matches the one specified in `tableDefinition`,
   * assuming the table exists.
   *
   * Note: As of now, this doesn't support altering table schema, partition column names and bucket
   * specification. We will ignore them even if users do specify different values for these fields.
   */
  override def alterTable(tableDefinition: CatalogTable): Unit = withClient {
    assert(tableDefinition.identifier.database.isDefined)
    val db = tableDefinition.identifier.database.get
    requireTableExists(db, tableDefinition.identifier.table)
    verifyTableProperties(tableDefinition)

    // convert table statistics to properties so that we can persist them through hive api
    val withStatsProps = if (tableDefinition.stats.isDefined) {
      val stats = tableDefinition.stats.get
      var statsProperties: Map[String, String] =
        Map(STATISTICS_TOTAL_SIZE -> stats.sizeInBytes.toString())
      if (stats.rowCount.isDefined) {
        statsProperties += STATISTICS_NUM_ROWS -> stats.rowCount.get.toString()
      }
      stats.colStats.foreach { case (colName, colStat) =>
        colStat.toMap.foreach { case (k, v) =>
          statsProperties += (columnStatKeyPropName(colName, k) -> v)
        }
      }
      tableDefinition.copy(properties = tableDefinition.properties ++ statsProperties)
    } else {
      tableDefinition
    }

    if (tableDefinition.tableType == VIEW) {
      client.alterTable(withStatsProps)
    } else {
      val oldTableDef = getRawTable(db, withStatsProps.identifier.table)

      val newStorage = if (DDLUtils.isHiveTable(tableDefinition)) {
        tableDefinition.storage
      } else {
        // We can't alter the table storage of data source table directly for 2 reasons:
        //   1. internally we use path option in storage properties to store the value of table
        //      location, but the given `tableDefinition` is from outside and doesn't have the path
        //      option, we need to add it manually.
        //   2. this data source table may be created on a file, not a directory, then we can't set
        //      the `locationUri` field and save it to Hive metastore, because Hive only allows
        //      directory as table location.
        //
        // For example, an external data source table is created with a single file '/path/to/file'.
        // Internally, we will add a path option with value '/path/to/file' to storage properties,
        // and set the `locationUri` to a special value due to SPARK-15269(please see
        // `saveTableIntoHive` for more details). When users try to get the table metadata back, we
        // will restore the `locationUri` field from the path option and remove the path option from
        // storage properties. When users try to alter the table storage, the given
        // `tableDefinition` will have `locationUri` field with value `/path/to/file` and the path
        // option is not set.
        //
        // Here we need 2 extra steps:
        //   1. add path option to storage properties, to match the internal format, i.e. using path
        //      option to store the value of table location.
        //   2. set the `locationUri` field back to the old one from the existing table metadata,
        //      if users don't want to alter the table location. This step is necessary as the
        //      `locationUri` is not always same with the path option, e.g. in the above example
        //      `locationUri` is a special value and we should respect it. Note that, if users
        //       want to alter the table location to a file path, we will fail. This should be fixed
        //       in the future.

        val newLocation = tableDefinition.storage.locationUri.map(CatalogUtils.URIToString(_))
        val storageWithPathOption = tableDefinition.storage.copy(
          properties = tableDefinition.storage.properties ++ newLocation.map("path" -> _))

        val oldLocation = getLocationFromStorageProps(oldTableDef)
        if (oldLocation == newLocation) {
          storageWithPathOption.copy(locationUri = oldTableDef.storage.locationUri)
        } else {
          storageWithPathOption
        }
      }

      val partitionProviderProp = if (tableDefinition.tracksPartitionsInCatalog) {
        TABLE_PARTITION_PROVIDER -> TABLE_PARTITION_PROVIDER_CATALOG
      } else {
        TABLE_PARTITION_PROVIDER -> TABLE_PARTITION_PROVIDER_FILESYSTEM
      }

      // Sets the `schema`, `partitionColumnNames` and `bucketSpec` from the old table definition,
      // to retain the spark specific format if it is. Also add old data source properties to table
      // properties, to retain the data source table format.
      val oldDataSourceProps = oldTableDef.properties.filter(_._1.startsWith(DATASOURCE_PREFIX))
      val newTableProps = oldDataSourceProps ++ withStatsProps.properties + partitionProviderProp
      val newDef = withStatsProps.copy(
        storage = newStorage,
        schema = oldTableDef.schema,
        partitionColumnNames = oldTableDef.partitionColumnNames,
        bucketSpec = oldTableDef.bucketSpec,
        properties = newTableProps)

      client.alterTable(newDef)
    }
  }

  override def alterTableSchema(db: String, table: String, schema: StructType): Unit = withClient {
    requireTableExists(db, table)
    val rawTable = getRawTable(db, table)
    val withNewSchema = rawTable.copy(schema = schema)
    // Add table metadata such as table schema, partition columns, etc. to table properties.
    val updatedTable = withNewSchema.copy(
      properties = withNewSchema.properties ++ tableMetaToTableProps(withNewSchema))
    try {
      client.alterTable(updatedTable)
    } catch {
      case NonFatal(e) =>
        val warningMessage =
          s"Could not alter schema of table  ${rawTable.identifier.quotedString} in a Hive " +
            "compatible way. Updating Hive metastore in Spark SQL specific format."
        logWarning(warningMessage, e)
        client.alterTable(updatedTable.copy(schema = updatedTable.partitionSchema))
    }
  }

  override def getTable(db: String, table: String): CatalogTable = withClient {
    restoreTableMetadata(getRawTable(db, table))
  }

  override def getTableOption(db: String, table: String): Option[CatalogTable] = withClient {
    client.getTableOption(db, table).map(restoreTableMetadata)
  }

  /**
   * Restores table metadata from the table properties. This method is kind of a opposite version
   * of [[createTable]].
   *
   * It reads table schema, provider, partition column names and bucket specification from table
   * properties, and filter out these special entries from table properties.
   */
  private def restoreTableMetadata(inputTable: CatalogTable): CatalogTable = {
    if (conf.get(DEBUG_MODE)) {
      return inputTable
    }

    var table = inputTable

    if (table.tableType != VIEW) {
      table.properties.get(DATASOURCE_PROVIDER) match {
        // No provider in table properties, which means this is a Hive serde table.
        case None =>
          table = restoreHiveSerdeTable(table)

        // This is a regular data source table.
        case Some(provider) =>
          table = restoreDataSourceTable(table, provider)
      }
    }

    // construct Spark's statistics from information in Hive metastore
    val statsProps = table.properties.filterKeys(_.startsWith(STATISTICS_PREFIX))

    if (statsProps.nonEmpty) {
      val colStats = new mutable.HashMap[String, ColumnStat]

      // For each column, recover its column stats. Note that this is currently a O(n^2) operation,
      // but given the number of columns it usually not enormous, this is probably OK as a start.
      // If we want to map this a linear operation, we'd need a stronger contract between the
      // naming convention used for serialization.
      table.schema.foreach { field =>
        if (statsProps.contains(columnStatKeyPropName(field.name, ColumnStat.KEY_VERSION))) {
          // If "version" field is defined, then the column stat is defined.
          val keyPrefix = columnStatKeyPropName(field.name, "")
          val colStatMap = statsProps.filterKeys(_.startsWith(keyPrefix)).map { case (k, v) =>
            (k.drop(keyPrefix.length), v)
          }

          ColumnStat.fromMap(table.identifier.table, field, colStatMap).foreach {
            colStat => colStats += field.name -> colStat
          }
        }
      }

      table = table.copy(
        stats = Some(CatalogStatistics(
          sizeInBytes = BigInt(table.properties(STATISTICS_TOTAL_SIZE)),
          rowCount = table.properties.get(STATISTICS_NUM_ROWS).map(BigInt(_)),
          colStats = colStats.toMap)))
    }

    // Get the original table properties as defined by the user.
    table.copy(
      properties = table.properties.filterNot { case (key, _) => key.startsWith(SPARK_SQL_PREFIX) })
  }

  private def restoreHiveSerdeTable(table: CatalogTable): CatalogTable = {
    val hiveTable = table.copy(
      provider = Some(DDLUtils.HIVE_PROVIDER),
      tracksPartitionsInCatalog = true)

    // If this is a Hive serde table created by Spark 2.1 or higher versions, we should restore its
    // schema from table properties.
    if (table.properties.contains(DATASOURCE_SCHEMA_NUMPARTS)) {
      val schemaFromTableProps = getSchemaFromTableProperties(table)
      if (DataType.equalsIgnoreCaseAndNullability(schemaFromTableProps, table.schema)) {
        hiveTable.copy(
          schema = schemaFromTableProps,
          partitionColumnNames = getPartitionColumnsFromTableProperties(table),
          bucketSpec = getBucketSpecFromTableProperties(table))
      } else {
        // Hive metastore may change the table schema, e.g. schema inference. If the table
        // schema we read back is different(ignore case and nullability) from the one in table
        // properties which was written when creating table, we should respect the table schema
        // from hive.
        logWarning(s"The table schema given by Hive metastore(${table.schema.simpleString}) is " +
          "different from the schema when this table was created by Spark SQL" +
          s"(${schemaFromTableProps.simpleString}). We have to fall back to the table schema " +
          "from Hive metastore which is not case preserving.")
        hiveTable.copy(schemaPreservesCase = false)
      }
    } else {
      hiveTable.copy(schemaPreservesCase = false)
    }
  }

  private def restoreDataSourceTable(table: CatalogTable, provider: String): CatalogTable = {
    // Internally we store the table location in storage properties with key "path" for data
    // source tables. Here we set the table location to `locationUri` field and filter out the
    // path option in storage properties, to avoid exposing this concept externally.
    val storageWithLocation = {
      val tableLocation = getLocationFromStorageProps(table)
      // We pass None as `newPath` here, to remove the path option in storage properties.
      updateLocationInStorageProps(table, newPath = None).copy(
        locationUri = tableLocation.map(CatalogUtils.stringToURI(_)))
    }
    val partitionProvider = table.properties.get(TABLE_PARTITION_PROVIDER)

    table.copy(
      provider = Some(provider),
      storage = storageWithLocation,
      schema = getSchemaFromTableProperties(table),
      partitionColumnNames = getPartitionColumnsFromTableProperties(table),
      bucketSpec = getBucketSpecFromTableProperties(table),
      tracksPartitionsInCatalog = partitionProvider == Some(TABLE_PARTITION_PROVIDER_CATALOG))
  }

  override def tableExists(db: String, table: String): Boolean = withClient {
    client.tableExists(db, table)
  }

  override def listTables(db: String): Seq[String] = withClient {
    requireDbExists(db)
    client.listTables(db)
  }

  override def listTables(db: String, pattern: String): Seq[String] = withClient {
    requireDbExists(db)
    client.listTables(db, pattern)
  }

  override def loadTable(
      db: String,
      table: String,
      loadPath: String,
      isOverwrite: Boolean,
      isSrcLocal: Boolean): Unit = withClient {
    requireTableExists(db, table)
    client.loadTable(
      loadPath,
      s"$db.$table",
      isOverwrite,
      isSrcLocal)
  }

  override def loadPartition(
      db: String,
      table: String,
      loadPath: String,
      partition: TablePartitionSpec,
      isOverwrite: Boolean,
      inheritTableSpecs: Boolean,
      isSrcLocal: Boolean): Unit = withClient {
    requireTableExists(db, table)

    val orderedPartitionSpec = new util.LinkedHashMap[String, String]()
    getTable(db, table).partitionColumnNames.foreach { colName =>
      // Hive metastore is not case preserving and keeps partition columns with lower cased names,
      // and Hive will validate the column names in partition spec to make sure they are partition
      // columns. Here we Lowercase the column names before passing the partition spec to Hive
      // client, to satisfy Hive.
      orderedPartitionSpec.put(colName.toLowerCase, partition(colName))
    }

    client.loadPartition(
      loadPath,
      db,
      table,
      orderedPartitionSpec,
      isOverwrite,
      inheritTableSpecs,
      isSrcLocal)
  }

  override def loadDynamicPartitions(
      db: String,
      table: String,
      loadPath: String,
      partition: TablePartitionSpec,
      replace: Boolean,
      numDP: Int): Unit = withClient {
    requireTableExists(db, table)

    val orderedPartitionSpec = new util.LinkedHashMap[String, String]()
    getTable(db, table).partitionColumnNames.foreach { colName =>
      // Hive metastore is not case preserving and keeps partition columns with lower cased names,
      // and Hive will validate the column names in partition spec to make sure they are partition
      // columns. Here we Lowercase the column names before passing the partition spec to Hive
      // client, to satisfy Hive.
      orderedPartitionSpec.put(colName.toLowerCase, partition(colName))
    }

    client.loadDynamicPartitions(
      loadPath,
      db,
      table,
      orderedPartitionSpec,
      replace,
      numDP)
  }

  // --------------------------------------------------------------------------
  // Partitions
  // --------------------------------------------------------------------------

  // Hive metastore is not case preserving and the partition columns are always lower cased. We need
  // to lower case the column names in partition specification before calling partition related Hive
  // APIs, to match this behaviour.
  private def lowerCasePartitionSpec(spec: TablePartitionSpec): TablePartitionSpec = {
    spec.map { case (k, v) => k.toLowerCase -> v }
  }

  // Build a map from lower-cased partition column names to exact column names for a given table
  private def buildLowerCasePartColNameMap(table: CatalogTable): Map[String, String] = {
    val actualPartColNames = table.partitionColumnNames
    actualPartColNames.map(colName => (colName.toLowerCase, colName)).toMap
  }

  // Hive metastore is not case preserving and the column names of the partition specification we
  // get from the metastore are always lower cased. We should restore them w.r.t. the actual table
  // partition columns.
  private def restorePartitionSpec(
      spec: TablePartitionSpec,
      partColMap: Map[String, String]): TablePartitionSpec = {
    spec.map { case (k, v) => partColMap(k.toLowerCase) -> v }
  }

  private def restorePartitionSpec(
      spec: TablePartitionSpec,
      partCols: Seq[String]): TablePartitionSpec = {
    spec.map { case (k, v) => partCols.find(_.equalsIgnoreCase(k)).get -> v }
  }

  override def createPartitions(
      db: String,
      table: String,
      parts: Seq[CatalogTablePartition],
      ignoreIfExists: Boolean): Unit = withClient {
    requireTableExists(db, table)

    val tableMeta = getTable(db, table)
    val partitionColumnNames = tableMeta.partitionColumnNames
    val tablePath = new Path(tableMeta.location)
    val partsWithLocation = parts.map { p =>
      // Ideally we can leave the partition location empty and let Hive metastore to set it.
      // However, Hive metastore is not case preserving and will generate wrong partition location
      // with lower cased partition column names. Here we set the default partition location
      // manually to avoid this problem.
      val partitionPath = p.storage.locationUri.map(uri => new Path(uri)).getOrElse {
        ExternalCatalogUtils.generatePartitionPath(p.spec, partitionColumnNames, tablePath)
      }
      p.copy(storage = p.storage.copy(locationUri = Some(partitionPath.toUri)))
    }
    val lowerCasedParts = partsWithLocation.map(p => p.copy(spec = lowerCasePartitionSpec(p.spec)))
    client.createPartitions(db, table, lowerCasedParts, ignoreIfExists)
  }

  override def dropPartitions(
      db: String,
      table: String,
      parts: Seq[TablePartitionSpec],
      ignoreIfNotExists: Boolean,
      purge: Boolean,
      retainData: Boolean): Unit = withClient {
    requireTableExists(db, table)
    client.dropPartitions(
      db, table, parts.map(lowerCasePartitionSpec), ignoreIfNotExists, purge, retainData)
  }

  override def renamePartitions(
      db: String,
      table: String,
      specs: Seq[TablePartitionSpec],
      newSpecs: Seq[TablePartitionSpec]): Unit = withClient {
    client.renamePartitions(
      db, table, specs.map(lowerCasePartitionSpec), newSpecs.map(lowerCasePartitionSpec))

    val tableMeta = getTable(db, table)
    val partitionColumnNames = tableMeta.partitionColumnNames
    // Hive metastore is not case preserving and keeps partition columns with lower cased names.
    // When Hive rename partition for managed tables, it will create the partition location with
    // a default path generate by the new spec with lower cased partition column names. This is
    // unexpected and we need to rename them manually and alter the partition location.
    val hasUpperCasePartitionColumn = partitionColumnNames.exists(col => col.toLowerCase != col)
    if (tableMeta.tableType == MANAGED && hasUpperCasePartitionColumn) {
      val tablePath = new Path(tableMeta.location)
      val fs = tablePath.getFileSystem(hadoopConf)
      val newParts = newSpecs.map { spec =>
        val rightPath = renamePartitionDirectory(fs, tablePath, partitionColumnNames, spec)
        val partition = client.getPartition(db, table, lowerCasePartitionSpec(spec))
        partition.copy(storage = partition.storage.copy(locationUri = Some(rightPath.toUri)))
      }
      alterPartitions(db, table, newParts)
    }
  }

  /**
   * Rename the partition directory w.r.t. the actual partition columns.
   *
   * It will recursively rename the partition directory from the first partition column, to be most
   * compatible with different file systems. e.g. in some file systems, renaming `a=1/b=2` to
   * `A=1/B=2` will result to `a=1/B=2`, while in some other file systems, the renaming works, but
   * will leave an empty directory `a=1`.
   */
  private def renamePartitionDirectory(
      fs: FileSystem,
      tablePath: Path,
      partCols: Seq[String],
      newSpec: TablePartitionSpec): Path = {
    import ExternalCatalogUtils.getPartitionPathString

    var currentFullPath = tablePath
    partCols.foreach { col =>
      val partValue = newSpec(col)
      val expectedPartitionString = getPartitionPathString(col, partValue)
      val expectedPartitionPath = new Path(currentFullPath, expectedPartitionString)

      if (fs.exists(expectedPartitionPath)) {
        // It is possible that some parental partition directories already exist or doesn't need to
        // be renamed. e.g. the partition columns are `a` and `B`, then we don't need to rename
        // `/table_path/a=1`. Or we already have a partition directory `A=1/B=2`, and we rename
        // another partition to `A=1/B=3`, then we will have `A=1/B=2` and `a=1/b=3`, and we should
        // just move `a=1/b=3` into `A=1` with new name `B=3`.
      } else {
        val actualPartitionString = getPartitionPathString(col.toLowerCase, partValue)
        val actualPartitionPath = new Path(currentFullPath, actualPartitionString)
        try {
          fs.rename(actualPartitionPath, expectedPartitionPath)
        } catch {
          case e: IOException =>
            throw new SparkException("Unable to rename partition path from " +
              s"$actualPartitionPath to $expectedPartitionPath", e)
        }
      }
      currentFullPath = expectedPartitionPath
    }

    currentFullPath
  }

  override def alterPartitions(
      db: String,
      table: String,
      newParts: Seq[CatalogTablePartition]): Unit = withClient {
    val lowerCasedParts = newParts.map(p => p.copy(spec = lowerCasePartitionSpec(p.spec)))
    // Note: Before altering table partitions in Hive, you *must* set the current database
    // to the one that contains the table of interest. Otherwise you will end up with the
    // most helpful error message ever: "Unable to alter partition. alter is not possible."
    // See HIVE-2742 for more detail.
    client.setCurrentDatabase(db)
    client.alterPartitions(db, table, lowerCasedParts)
  }

  override def getPartition(
      db: String,
      table: String,
      spec: TablePartitionSpec): CatalogTablePartition = withClient {
    val part = client.getPartition(db, table, lowerCasePartitionSpec(spec))
    part.copy(spec = restorePartitionSpec(part.spec, getTable(db, table).partitionColumnNames))
  }

  /**
   * Returns the specified partition or None if it does not exist.
   */
  override def getPartitionOption(
      db: String,
      table: String,
      spec: TablePartitionSpec): Option[CatalogTablePartition] = withClient {
    client.getPartitionOption(db, table, lowerCasePartitionSpec(spec)).map { part =>
      part.copy(spec = restorePartitionSpec(part.spec, getTable(db, table).partitionColumnNames))
    }
  }

  /**
   * Returns the partition names from hive metastore for a given table in a database.
   */
  override def listPartitionNames(
      db: String,
      table: String,
      partialSpec: Option[TablePartitionSpec] = None): Seq[String] = withClient {
    val catalogTable = getTable(db, table)
    val partColNameMap = buildLowerCasePartColNameMap(catalogTable).mapValues(escapePathName)
    val clientPartitionNames =
      client.getPartitionNames(catalogTable, partialSpec.map(lowerCasePartitionSpec))
    clientPartitionNames.map { partName =>
      val partSpec = PartitioningUtils.parsePathFragmentAsSeq(partName)
      partSpec.map { case (partName, partValue) =>
        partColNameMap(partName.toLowerCase) + "=" + escapePathName(partValue)
      }.mkString("/")
    }
  }

  /**
   * Returns the partitions from hive metastore for a given table in a database.
   */
  override def listPartitions(
      db: String,
      table: String,
      partialSpec: Option[TablePartitionSpec] = None): Seq[CatalogTablePartition] = withClient {
    val partColNameMap = buildLowerCasePartColNameMap(getTable(db, table))
    client.getPartitions(db, table, partialSpec.map(lowerCasePartitionSpec)).map { part =>
      part.copy(spec = restorePartitionSpec(part.spec, partColNameMap))
    }
  }

  override def listPartitionsByFilter(
      db: String,
      table: String,
      predicates: Seq[Expression],
      defaultTimeZoneId: String): Seq[CatalogTablePartition] = withClient {
    val rawTable = getRawTable(db, table)
    val catalogTable = restoreTableMetadata(rawTable)
    val partitionColumnNames = catalogTable.partitionColumnNames.toSet
    val nonPartitionPruningPredicates = predicates.filterNot {
      _.references.map(_.name).toSet.subsetOf(partitionColumnNames)
    }

    if (nonPartitionPruningPredicates.nonEmpty) {
        sys.error("Expected only partition pruning predicates: " +
          predicates.reduceLeft(And))
    }

    val partitionSchema = catalogTable.partitionSchema
    val partColNameMap = buildLowerCasePartColNameMap(getTable(db, table))

    if (predicates.nonEmpty) {
      val clientPrunedPartitions = client.getPartitionsByFilter(rawTable, predicates).map { part =>
        part.copy(spec = restorePartitionSpec(part.spec, partColNameMap))
      }
      val boundPredicate =
        InterpretedPredicate.create(predicates.reduce(And).transform {
          case att: AttributeReference =>
            val index = partitionSchema.indexWhere(_.name == att.name)
            BoundReference(index, partitionSchema(index).dataType, nullable = true)
        })
      clientPrunedPartitions.filter { p =>
        boundPredicate(p.toRow(partitionSchema, defaultTimeZoneId))
      }
    } else {
      client.getPartitions(catalogTable).map { part =>
        part.copy(spec = restorePartitionSpec(part.spec, partColNameMap))
      }
    }
  }

  // --------------------------------------------------------------------------
  // Functions
  // --------------------------------------------------------------------------

  override def createFunction(
      db: String,
      funcDefinition: CatalogFunction): Unit = withClient {
    requireDbExists(db)
    // Hive's metastore is case insensitive. However, Hive's createFunction does
    // not normalize the function name (unlike the getFunction part). So,
    // we are normalizing the function name.
    val functionName = funcDefinition.identifier.funcName.toLowerCase
    requireFunctionNotExists(db, functionName)
    val functionIdentifier = funcDefinition.identifier.copy(funcName = functionName)
    client.createFunction(db, funcDefinition.copy(identifier = functionIdentifier))
  }

  override def dropFunction(db: String, name: String): Unit = withClient {
    requireFunctionExists(db, name)
    client.dropFunction(db, name)
  }

  override def renameFunction(db: String, oldName: String, newName: String): Unit = withClient {
    requireFunctionExists(db, oldName)
    requireFunctionNotExists(db, newName)
    client.renameFunction(db, oldName, newName)
  }

  override def getFunction(db: String, funcName: String): CatalogFunction = withClient {
    requireFunctionExists(db, funcName)
    client.getFunction(db, funcName)
  }

  override def functionExists(db: String, funcName: String): Boolean = withClient {
    requireDbExists(db)
    client.functionExists(db, funcName)
  }

  override def listFunctions(db: String, pattern: String): Seq[String] = withClient {
    requireDbExists(db)
    client.listFunctions(db, pattern)
  }

}

object HiveExternalCatalog {
  val SPARK_SQL_PREFIX = "spark.sql."

  val DATASOURCE_PREFIX = SPARK_SQL_PREFIX + "sources."
  val DATASOURCE_PROVIDER = DATASOURCE_PREFIX + "provider"
  val DATASOURCE_SCHEMA = DATASOURCE_PREFIX + "schema"
  val DATASOURCE_SCHEMA_PREFIX = DATASOURCE_SCHEMA + "."
  val DATASOURCE_SCHEMA_NUMPARTS = DATASOURCE_SCHEMA_PREFIX + "numParts"
  val DATASOURCE_SCHEMA_NUMPARTCOLS = DATASOURCE_SCHEMA_PREFIX + "numPartCols"
  val DATASOURCE_SCHEMA_NUMSORTCOLS = DATASOURCE_SCHEMA_PREFIX + "numSortCols"
  val DATASOURCE_SCHEMA_NUMBUCKETS = DATASOURCE_SCHEMA_PREFIX + "numBuckets"
  val DATASOURCE_SCHEMA_NUMBUCKETCOLS = DATASOURCE_SCHEMA_PREFIX + "numBucketCols"
  val DATASOURCE_SCHEMA_PART_PREFIX = DATASOURCE_SCHEMA_PREFIX + "part."
  val DATASOURCE_SCHEMA_PARTCOL_PREFIX = DATASOURCE_SCHEMA_PREFIX + "partCol."
  val DATASOURCE_SCHEMA_BUCKETCOL_PREFIX = DATASOURCE_SCHEMA_PREFIX + "bucketCol."
  val DATASOURCE_SCHEMA_SORTCOL_PREFIX = DATASOURCE_SCHEMA_PREFIX + "sortCol."

  val STATISTICS_PREFIX = SPARK_SQL_PREFIX + "statistics."
  val STATISTICS_TOTAL_SIZE = STATISTICS_PREFIX + "totalSize"
  val STATISTICS_NUM_ROWS = STATISTICS_PREFIX + "numRows"
  val STATISTICS_COL_STATS_PREFIX = STATISTICS_PREFIX + "colStats."

  val TABLE_PARTITION_PROVIDER = SPARK_SQL_PREFIX + "partitionProvider"
  val TABLE_PARTITION_PROVIDER_CATALOG = "catalog"
  val TABLE_PARTITION_PROVIDER_FILESYSTEM = "filesystem"

  /**
   * Returns the fully qualified name used in table properties for a particular column stat.
   * For example, for column "mycol", and "min" stat, this should return
   * "spark.sql.statistics.colStats.mycol.min".
   */
  private def columnStatKeyPropName(columnName: String, statKey: String): String = {
    STATISTICS_COL_STATS_PREFIX + columnName + "." + statKey
  }

  // A persisted data source table always store its schema in the catalog.
  private def getSchemaFromTableProperties(metadata: CatalogTable): StructType = {
    val errorMessage = "Could not read schema from the hive metastore because it is corrupted."
    val props = metadata.properties
    val schema = props.get(DATASOURCE_SCHEMA)
    if (schema.isDefined) {
      // Originally, we used `spark.sql.sources.schema` to store the schema of a data source table.
      // After SPARK-6024, we removed this flag.
      // Although we are not using `spark.sql.sources.schema` any more, we need to still support.
      DataType.fromJson(schema.get).asInstanceOf[StructType]
    } else if (props.filterKeys(_.startsWith(DATASOURCE_SCHEMA_PREFIX)).isEmpty) {
      // If there is no schema information in table properties, it means the schema of this table
      // was empty when saving into metastore, which is possible in older version(prior to 2.1) of
      // Spark. We should respect it.
      new StructType()
    } else {
      val numSchemaParts = props.get(DATASOURCE_SCHEMA_NUMPARTS)
      if (numSchemaParts.isDefined) {
        val parts = (0 until numSchemaParts.get.toInt).map { index =>
          val part = metadata.properties.get(s"$DATASOURCE_SCHEMA_PART_PREFIX$index").orNull
          if (part == null) {
            throw new AnalysisException(errorMessage +
              s" (missing part $index of the schema, ${numSchemaParts.get} parts are expected).")
          }
          part
        }
        // Stick all parts back to a single schema string.
        DataType.fromJson(parts.mkString).asInstanceOf[StructType]
      } else {
        throw new AnalysisException(errorMessage)
      }
    }
  }

  private def getColumnNamesByType(
      props: Map[String, String],
      colType: String,
      typeName: String): Seq[String] = {
    for {
      numCols <- props.get(s"spark.sql.sources.schema.num${colType.capitalize}Cols").toSeq
      index <- 0 until numCols.toInt
    } yield props.getOrElse(
      s"$DATASOURCE_SCHEMA_PREFIX${colType}Col.$index",
      throw new AnalysisException(
        s"Corrupted $typeName in catalog: $numCols parts expected, but part $index is missing."
      )
    )
  }

  private def getPartitionColumnsFromTableProperties(metadata: CatalogTable): Seq[String] = {
    getColumnNamesByType(metadata.properties, "part", "partitioning columns")
  }

  private def getBucketSpecFromTableProperties(metadata: CatalogTable): Option[BucketSpec] = {
    metadata.properties.get(DATASOURCE_SCHEMA_NUMBUCKETS).map { numBuckets =>
      BucketSpec(
        numBuckets.toInt,
        getColumnNamesByType(metadata.properties, "bucket", "bucketing columns"),
        getColumnNamesByType(metadata.properties, "sort", "sorting columns"))
    }
  }
}<|MERGE_RESOLUTION|>--- conflicted
+++ resolved
@@ -19,10 +19,6 @@
 
 import java.io.IOException
 import java.lang.reflect.InvocationTargetException
-<<<<<<< HEAD
-=======
-import java.net.URI
->>>>>>> 4dc3a817
 import java.util
 
 import scala.collection.mutable
@@ -99,13 +95,6 @@
     try {
       body
     } catch {
-<<<<<<< HEAD
-      case i: InvocationTargetException if isClientException(i.getTargetException) =>
-        val e = i.getTargetException
-        throw new AnalysisException(
-          e.getClass.getCanonicalName + ": " + e.getMessage, cause = Some(e))
-      case NonFatal(e) if isClientException(e) =>
-=======
       case NonFatal(exception) if isClientException(exception) =>
         val e = exception match {
           // Since we are using shim, the exceptions thrown by the underlying method of
@@ -113,7 +102,6 @@
           case i: InvocationTargetException => i.getCause
           case o => o
         }
->>>>>>> 4dc3a817
         throw new AnalysisException(
           e.getClass.getCanonicalName + ": " + e.getMessage, cause = Some(e))
     }
