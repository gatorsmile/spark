/*
 * Licensed to the Apache Software Foundation (ASF) under one or more
 * contributor license agreements.  See the NOTICE file distributed with
 * this work for additional information regarding copyright ownership.
 * The ASF licenses this file to You under the Apache License, Version 2.0
 * (the "License"); you may not use this file except in compliance with
 * the License.  You may obtain a copy of the License at
 *
 *    http://www.apache.org/licenses/LICENSE-2.0
 *
 * Unless required by applicable law or agreed to in writing, software
 * distributed under the License is distributed on an "AS IS" BASIS,
 * WITHOUT WARRANTIES OR CONDITIONS OF ANY KIND, either express or implied.
 * See the License for the specific language governing permissions and
 * limitations under the License.
 */

package org.apache.spark.sql.hive

import java.io.File

import org.apache.spark.sql._
import org.apache.spark.sql.catalyst.TableIdentifier
import org.apache.spark.sql.execution.DataSourceScanExec
import org.apache.spark.sql.execution.command.ExecutedCommandExec
import org.apache.spark.sql.execution.datasources.{HadoopFsRelation, InsertIntoDataSourceCommand, InsertIntoHadoopFsRelationCommand, LogicalRelation}
import org.apache.spark.sql.hive.execution.HiveTableScanExec
import org.apache.spark.sql.hive.test.TestHiveSingleton
import org.apache.spark.sql.internal.SQLConf
import org.apache.spark.sql.test.SQLTestUtils
import org.apache.spark.sql.types._
import org.apache.spark.util.Utils

// The data where the partitioning key exists only in the directory structure.
case class ParquetData(intField: Int, stringField: String)
// The data that also includes the partitioning key
case class ParquetDataWithKey(p: Int, intField: Int, stringField: String)

case class StructContainer(intStructField: Int, stringStructField: String)

case class ParquetDataWithComplexTypes(
    intField: Int,
    stringField: String,
    structField: StructContainer,
    arrayField: Seq[Int])

case class ParquetDataWithKeyAndComplexTypes(
    p: Int,
    intField: Int,
    stringField: String,
    structField: StructContainer,
    arrayField: Seq[Int])

/**
 * A suite to test the automatic conversion of metastore tables with parquet data to use the
 * built in parquet support.
 */
class ParquetMetastoreSuite extends ParquetPartitioningTest {
  import hiveContext._
  import spark.implicits._

  override def beforeAll(): Unit = {
    super.beforeAll()
    dropTables("partitioned_parquet",
      "partitioned_parquet_with_key",
      "partitioned_parquet_with_complextypes",
      "partitioned_parquet_with_key_and_complextypes",
      "normal_parquet",
      "jt",
      "jt_array",
      "test_parquet")
    sql(s"""
      create external table partitioned_parquet
      (
        intField INT,
        stringField STRING
      )
      PARTITIONED BY (p int)
      ROW FORMAT SERDE 'org.apache.hadoop.hive.ql.io.parquet.serde.ParquetHiveSerDe'
       STORED AS
       INPUTFORMAT 'org.apache.hadoop.hive.ql.io.parquet.MapredParquetInputFormat'
       OUTPUTFORMAT 'org.apache.hadoop.hive.ql.io.parquet.MapredParquetOutputFormat'
      location '${partitionedTableDir.getCanonicalPath}'
    """)

    sql(s"""
      create external table partitioned_parquet_with_key
      (
        intField INT,
        stringField STRING
      )
      PARTITIONED BY (p int)
      ROW FORMAT SERDE 'org.apache.hadoop.hive.ql.io.parquet.serde.ParquetHiveSerDe'
       STORED AS
       INPUTFORMAT 'org.apache.hadoop.hive.ql.io.parquet.MapredParquetInputFormat'
       OUTPUTFORMAT 'org.apache.hadoop.hive.ql.io.parquet.MapredParquetOutputFormat'
      location '${partitionedTableDirWithKey.getCanonicalPath}'
    """)

    sql(s"""
      create external table normal_parquet
      (
        intField INT,
        stringField STRING
      )
      ROW FORMAT SERDE 'org.apache.hadoop.hive.ql.io.parquet.serde.ParquetHiveSerDe'
       STORED AS
       INPUTFORMAT 'org.apache.hadoop.hive.ql.io.parquet.MapredParquetInputFormat'
       OUTPUTFORMAT 'org.apache.hadoop.hive.ql.io.parquet.MapredParquetOutputFormat'
      location '${new File(normalTableDir, "normal").getCanonicalPath}'
    """)

    sql(s"""
      CREATE EXTERNAL TABLE partitioned_parquet_with_complextypes
      (
        intField INT,
        stringField STRING,
        structField STRUCT<intStructField: INT, stringStructField: STRING>,
        arrayField ARRAY<INT>
      )
      PARTITIONED BY (p int)
      ROW FORMAT SERDE 'org.apache.hadoop.hive.ql.io.parquet.serde.ParquetHiveSerDe'
       STORED AS
       INPUTFORMAT 'org.apache.hadoop.hive.ql.io.parquet.MapredParquetInputFormat'
       OUTPUTFORMAT 'org.apache.hadoop.hive.ql.io.parquet.MapredParquetOutputFormat'
      LOCATION '${partitionedTableDirWithComplexTypes.getCanonicalPath}'
    """)

    sql(s"""
      CREATE EXTERNAL TABLE partitioned_parquet_with_key_and_complextypes
      (
        intField INT,
        stringField STRING,
        structField STRUCT<intStructField: INT, stringStructField: STRING>,
        arrayField ARRAY<INT>
      )
      PARTITIONED BY (p int)
      ROW FORMAT SERDE 'org.apache.hadoop.hive.ql.io.parquet.serde.ParquetHiveSerDe'
       STORED AS
       INPUTFORMAT 'org.apache.hadoop.hive.ql.io.parquet.MapredParquetInputFormat'
       OUTPUTFORMAT 'org.apache.hadoop.hive.ql.io.parquet.MapredParquetOutputFormat'
      LOCATION '${partitionedTableDirWithKeyAndComplexTypes.getCanonicalPath}'
    """)

    sql(
      """
        |create table test_parquet
        |(
        |  intField INT,
        |  stringField STRING
        |)
        |ROW FORMAT SERDE 'org.apache.hadoop.hive.ql.io.parquet.serde.ParquetHiveSerDe'
        |STORED AS
        |  INPUTFORMAT 'org.apache.hadoop.hive.ql.io.parquet.MapredParquetInputFormat'
        |  OUTPUTFORMAT 'org.apache.hadoop.hive.ql.io.parquet.MapredParquetOutputFormat'
      """.stripMargin)

    (1 to 10).foreach { p =>
      sql(s"ALTER TABLE partitioned_parquet ADD PARTITION (p=$p)")
    }

    (1 to 10).foreach { p =>
      sql(s"ALTER TABLE partitioned_parquet_with_key ADD PARTITION (p=$p)")
    }

    (1 to 10).foreach { p =>
      sql(s"ALTER TABLE partitioned_parquet_with_key_and_complextypes ADD PARTITION (p=$p)")
    }

    (1 to 10).foreach { p =>
      sql(s"ALTER TABLE partitioned_parquet_with_complextypes ADD PARTITION (p=$p)")
    }

    (1 to 10).map(i => (i, s"str$i")).toDF("a", "b").createOrReplaceTempView("jt")
    (1 to 10).map(i => Tuple1(Seq(new Integer(i), null))).toDF("a")
      .createOrReplaceTempView("jt_array")

    setConf(HiveUtils.CONVERT_METASTORE_PARQUET, true)
  }

  override def afterAll(): Unit = {
    dropTables("partitioned_parquet",
      "partitioned_parquet_with_key",
      "partitioned_parquet_with_complextypes",
      "partitioned_parquet_with_key_and_complextypes",
      "normal_parquet",
      "jt",
      "jt_array",
       "test_parquet")
    setConf(HiveUtils.CONVERT_METASTORE_PARQUET, false)
  }

  test(s"conversion is working") {
    assert(
      sql("SELECT * FROM normal_parquet").queryExecution.sparkPlan.collect {
        case _: HiveTableScanExec => true
      }.isEmpty)
    assert(
      sql("SELECT * FROM normal_parquet").queryExecution.sparkPlan.collect {
        case _: DataSourceScanExec => true
      }.nonEmpty)
  }

  test("scan an empty parquet table") {
    checkAnswer(sql("SELECT count(*) FROM test_parquet"), Row(0))
  }

  test("scan an empty parquet table with upper case") {
    checkAnswer(sql("SELECT count(INTFIELD) FROM TEST_parquet"), Row(0))
  }

  test("insert into an empty parquet table") {
    dropTables("test_insert_parquet")
    sql(
      """
        |create table test_insert_parquet
        |(
        |  intField INT,
        |  stringField STRING
        |)
        |ROW FORMAT SERDE 'org.apache.hadoop.hive.ql.io.parquet.serde.ParquetHiveSerDe'
        |STORED AS
        |  INPUTFORMAT 'org.apache.hadoop.hive.ql.io.parquet.MapredParquetInputFormat'
        |  OUTPUTFORMAT 'org.apache.hadoop.hive.ql.io.parquet.MapredParquetOutputFormat'
      """.stripMargin)

    // Insert into am empty table.
    sql("insert into table test_insert_parquet select a, b from jt where jt.a > 5")
    checkAnswer(
      sql(s"SELECT intField, stringField FROM test_insert_parquet WHERE intField < 8"),
      Row(6, "str6") :: Row(7, "str7") :: Nil
    )
    // Insert overwrite.
    sql("insert overwrite table test_insert_parquet select a, b from jt where jt.a < 5")
    checkAnswer(
      sql(s"SELECT intField, stringField FROM test_insert_parquet WHERE intField > 2"),
      Row(3, "str3") :: Row(4, "str4") :: Nil
    )
    dropTables("test_insert_parquet")

    // Create it again.
    sql(
      """
        |create table test_insert_parquet
        |(
        |  intField INT,
        |  stringField STRING
        |)
        |ROW FORMAT SERDE 'org.apache.hadoop.hive.ql.io.parquet.serde.ParquetHiveSerDe'
        |STORED AS
        |  INPUTFORMAT 'org.apache.hadoop.hive.ql.io.parquet.MapredParquetInputFormat'
        |  OUTPUTFORMAT 'org.apache.hadoop.hive.ql.io.parquet.MapredParquetOutputFormat'
      """.stripMargin)
    // Insert overwrite an empty table.
    sql("insert overwrite table test_insert_parquet select a, b from jt where jt.a < 5")
    checkAnswer(
      sql(s"SELECT intField, stringField FROM test_insert_parquet WHERE intField > 2"),
      Row(3, "str3") :: Row(4, "str4") :: Nil
    )
    // Insert into the table.
    sql("insert into table test_insert_parquet select a, b from jt")
    checkAnswer(
      sql(s"SELECT intField, stringField FROM test_insert_parquet"),
      (1 to 10).map(i => Row(i, s"str$i")) ++ (1 to 4).map(i => Row(i, s"str$i"))
    )
    dropTables("test_insert_parquet")
  }

  test("scan a parquet table created through a CTAS statement") {
    withTable("test_parquet_ctas") {
      sql(
        """
          |create table test_parquet_ctas ROW FORMAT
          |SERDE 'org.apache.hadoop.hive.ql.io.parquet.serde.ParquetHiveSerDe'
          |STORED AS
          |  INPUTFORMAT 'org.apache.hadoop.hive.ql.io.parquet.MapredParquetInputFormat'
          |  OUTPUTFORMAT 'org.apache.hadoop.hive.ql.io.parquet.MapredParquetOutputFormat'
          |AS select * from jt
        """.stripMargin)

      checkAnswer(
        sql(s"SELECT a, b FROM test_parquet_ctas WHERE a = 1"),
        Seq(Row(1, "str1"))
      )

      table("test_parquet_ctas").queryExecution.optimizedPlan match {
        case LogicalRelation(_: HadoopFsRelation, _, _) => // OK
        case _ => fail(
          "test_parquet_ctas should be converted to " +
              s"${classOf[HadoopFsRelation ].getCanonicalName }")
      }
    }
  }

  test("MetastoreRelation in InsertIntoTable will be converted") {
    withTable("test_insert_parquet") {
      sql(
        """
          |create table test_insert_parquet
          |(
          |  intField INT
          |)
          |ROW FORMAT SERDE 'org.apache.hadoop.hive.ql.io.parquet.serde.ParquetHiveSerDe'
          |STORED AS
          |  INPUTFORMAT 'org.apache.hadoop.hive.ql.io.parquet.MapredParquetInputFormat'
          |  OUTPUTFORMAT 'org.apache.hadoop.hive.ql.io.parquet.MapredParquetOutputFormat'
        """.stripMargin)

      val df = sql("INSERT INTO TABLE test_insert_parquet SELECT a FROM jt")
      df.queryExecution.sparkPlan match {
        case ExecutedCommandExec(_: InsertIntoHadoopFsRelationCommand) => // OK
        case o => fail("test_insert_parquet should be converted to a " +
          s"${classOf[HadoopFsRelation ].getCanonicalName} and " +
          s"${classOf[InsertIntoDataSourceCommand].getCanonicalName} should have been SparkPlan. " +
          s"However, found a ${o.toString} ")
      }

      checkAnswer(
        sql("SELECT intField FROM test_insert_parquet WHERE test_insert_parquet.intField > 5"),
        sql("SELECT a FROM jt WHERE jt.a > 5").collect()
      )
    }
  }

  test("MetastoreRelation in InsertIntoHiveTable will be converted") {
    withTable("test_insert_parquet") {
      sql(
        """
          |create table test_insert_parquet
          |(
          |  int_array array<int>
          |)
          |ROW FORMAT SERDE 'org.apache.hadoop.hive.ql.io.parquet.serde.ParquetHiveSerDe'
          |STORED AS
          |  INPUTFORMAT 'org.apache.hadoop.hive.ql.io.parquet.MapredParquetInputFormat'
          |  OUTPUTFORMAT 'org.apache.hadoop.hive.ql.io.parquet.MapredParquetOutputFormat'
        """.stripMargin)

      val df = sql("INSERT INTO TABLE test_insert_parquet SELECT a FROM jt_array")
      df.queryExecution.sparkPlan match {
        case ExecutedCommandExec(_: InsertIntoHadoopFsRelationCommand) => // OK
        case o => fail("test_insert_parquet should be converted to a " +
          s"${classOf[HadoopFsRelation ].getCanonicalName} and " +
          s"${classOf[InsertIntoDataSourceCommand].getCanonicalName} should have been SparkPlan." +
          s"However, found a ${o.toString} ")
      }

      checkAnswer(
        sql("SELECT int_array FROM test_insert_parquet"),
        sql("SELECT a FROM jt_array").collect()
      )
    }
  }

  test("SPARK-6450 regression test") {
    withTable("ms_convert") {
      sql(
        """CREATE TABLE IF NOT EXISTS ms_convert (key INT)
          |ROW FORMAT SERDE 'org.apache.hadoop.hive.ql.io.parquet.serde.ParquetHiveSerDe'
          |STORED AS
          |  INPUTFORMAT 'org.apache.hadoop.hive.ql.io.parquet.MapredParquetInputFormat'
          |  OUTPUTFORMAT 'org.apache.hadoop.hive.ql.io.parquet.MapredParquetOutputFormat'
        """.stripMargin)

      // This shouldn't throw AnalysisException
      val analyzed = sql(
        """SELECT key FROM ms_convert
          |UNION ALL
          |SELECT key FROM ms_convert
        """.stripMargin).queryExecution.analyzed

      assertResult(2) {
        analyzed.collect {
          case r @ LogicalRelation(_: HadoopFsRelation, _, _) => r
        }.size
      }
    }
  }

  def collectHadoopFsRelation(df: DataFrame): HadoopFsRelation = {
    val plan = df.queryExecution.analyzed
    plan.collectFirst {
      case LogicalRelation(r: HadoopFsRelation, _, _) => r
    }.getOrElse {
      fail(s"Expecting a HadoopFsRelation 2, but got:\n$plan")
    }
  }

  test("SPARK-7749: non-partitioned metastore Parquet table lookup should use cached relation") {
    withTable("nonPartitioned") {
      sql(
        """
          |CREATE TABLE nonPartitioned (
          |  key INT,
          |  value STRING
          |)
          |STORED AS PARQUET
        """.stripMargin)

      // First lookup fills the cache
      val r1 = collectHadoopFsRelation(table("nonPartitioned"))
      // Second lookup should reuse the cache
      val r2 = collectHadoopFsRelation(table("nonPartitioned"))
      // They should be the same instance
      assert(r1 eq r2)
    }
  }

  test("SPARK-7749: partitioned metastore Parquet table lookup should use cached relation") {
    withTable("partitioned") {
      sql(
        """
          |CREATE TABLE partitioned (
          |  key INT,
          |  value STRING
          |)
          |PARTITIONED BY (part INT)
          |STORED AS PARQUET
        """.stripMargin)

      // First lookup fills the cache
      val r1 = collectHadoopFsRelation(table("partitioned"))
      // Second lookup should reuse the cache
      val r2 = collectHadoopFsRelation(table("partitioned"))
      // They should be the same instance
      assert(r1 eq r2)
    }
  }

  test("SPARK-15968: nonempty partitioned metastore Parquet table lookup should use cached " +
      "relation") {
    withTable("partitioned") {
      sql(
        """
          |CREATE TABLE partitioned (
          |  key INT,
          |  value STRING
          |)
          |PARTITIONED BY (part INT)
          |STORED AS PARQUET
        """.stripMargin)
      sql("INSERT INTO TABLE partitioned PARTITION(part=0) SELECT 1 as key, 'one' as value")

      // First lookup fills the cache
      val r1 = collectHadoopFsRelation(table("partitioned"))
      // Second lookup should reuse the cache
      val r2 = collectHadoopFsRelation(table("partitioned"))
      // They should be the same instance
      assert(r1 eq r2)
    }
  }

  test("Caching converted data source Parquet Relations") {
    def checkCached(tableIdentifier: TableIdentifier): Unit = {
      // Converted test_parquet should be cached.
      sessionState.catalog.getCachedDataSourceTableIfPresent(tableIdentifier) match {
        case None => fail("Converted test_parquet should be cached in the cache.")
        case Some(logical @ LogicalRelation(parquetRelation: HadoopFsRelation, _, _)) => // OK
        case other =>
          fail(
            "The cached test_parquet should be a Parquet Relation. " +
              s"However, $other is returned form the cache.")
      }
    }

    dropTables("test_insert_parquet", "test_parquet_partitioned_cache_test")

    sql(
      """
        |create table test_insert_parquet
        |(
        |  intField INT,
        |  stringField STRING
        |)
        |ROW FORMAT SERDE 'org.apache.hadoop.hive.ql.io.parquet.serde.ParquetHiveSerDe'
        |STORED AS
        |  INPUTFORMAT 'org.apache.hadoop.hive.ql.io.parquet.MapredParquetInputFormat'
        |  OUTPUTFORMAT 'org.apache.hadoop.hive.ql.io.parquet.MapredParquetOutputFormat'
      """.stripMargin)

    var tableIdentifier = TableIdentifier("test_insert_parquet", Some("default"))

    // First, make sure the converted test_parquet is not cached.
    assert(sessionState.catalog.getCachedDataSourceTableIfPresent(tableIdentifier).isEmpty)
    // Table lookup will make the table cached.
    table("test_insert_parquet")
    checkCached(tableIdentifier)
    // For insert into non-partitioned table, we will do the conversion,
    // so the converted test_insert_parquet should be cached.
<<<<<<< HEAD
    sessionState.refreshTable("test_insert_parquet")
    assert(sessionState.catalog.getCachedDataSourceTable(tableIdentifier) === null)
=======
    sessionState.invalidateTable("test_insert_parquet")
    assert(sessionState.catalog.getCachedDataSourceTableIfPresent(tableIdentifier).isEmpty)
>>>>>>> abf1e4e9
    sql(
      """
        |INSERT INTO TABLE test_insert_parquet
        |select a, b from jt
      """.stripMargin)
    checkCached(tableIdentifier)
    // Make sure we can read the data.
    checkAnswer(
      sql("select * from test_insert_parquet"),
      sql("select a, b from jt").collect())
    // Invalidate the cache.
<<<<<<< HEAD
    sessionState.refreshTable("test_insert_parquet")
    assert(sessionState.catalog.getCachedDataSourceTable(tableIdentifier) === null)
=======
    sessionState.invalidateTable("test_insert_parquet")
    assert(sessionState.catalog.getCachedDataSourceTableIfPresent(tableIdentifier).isEmpty)
>>>>>>> abf1e4e9

    // Create a partitioned table.
    sql(
      """
        |create table test_parquet_partitioned_cache_test
        |(
        |  intField INT,
        |  stringField STRING
        |)
        |PARTITIONED BY (`date` string)
        |ROW FORMAT SERDE 'org.apache.hadoop.hive.ql.io.parquet.serde.ParquetHiveSerDe'
        |STORED AS
        |  INPUTFORMAT 'org.apache.hadoop.hive.ql.io.parquet.MapredParquetInputFormat'
        |  OUTPUTFORMAT 'org.apache.hadoop.hive.ql.io.parquet.MapredParquetOutputFormat'
      """.stripMargin)

    tableIdentifier = TableIdentifier("test_parquet_partitioned_cache_test", Some("default"))
    assert(sessionState.catalog.getCachedDataSourceTableIfPresent(tableIdentifier).isEmpty)
    sql(
      """
        |INSERT INTO TABLE test_parquet_partitioned_cache_test
        |PARTITION (`date`='2015-04-01')
        |select a, b from jt
      """.stripMargin)
    // Right now, insert into a partitioned Parquet is not supported in data source Parquet.
    // So, we expect it is not cached.
    assert(sessionState.catalog.getCachedDataSourceTableIfPresent(tableIdentifier).isEmpty)
    sql(
      """
        |INSERT INTO TABLE test_parquet_partitioned_cache_test
        |PARTITION (`date`='2015-04-02')
        |select a, b from jt
      """.stripMargin)
    assert(sessionState.catalog.getCachedDataSourceTableIfPresent(tableIdentifier).isEmpty)

    // Make sure we can cache the partitioned table.
    table("test_parquet_partitioned_cache_test")
    checkCached(tableIdentifier)
    // Make sure we can read the data.
    checkAnswer(
      sql("select STRINGField, `date`, intField from test_parquet_partitioned_cache_test"),
      sql(
        """
          |select b, '2015-04-01', a FROM jt
          |UNION ALL
          |select b, '2015-04-02', a FROM jt
        """.stripMargin).collect())

<<<<<<< HEAD
    sessionState.refreshTable("test_parquet_partitioned_cache_test")
    assert(sessionState.catalog.getCachedDataSourceTable(tableIdentifier) === null)
=======
    sessionState.invalidateTable("test_parquet_partitioned_cache_test")
    assert(sessionState.catalog.getCachedDataSourceTableIfPresent(tableIdentifier).isEmpty)
>>>>>>> abf1e4e9

    dropTables("test_insert_parquet", "test_parquet_partitioned_cache_test")
  }

  test("SPARK-15248: explicitly added partitions should be readable") {
    withTable("test_added_partitions", "test_temp") {
      withTempDir { src =>
        val partitionDir = new File(src, "partition").getCanonicalPath
        sql(
          """
            |CREATE TABLE test_added_partitions (a STRING)
            |PARTITIONED BY (b INT)
            |STORED AS PARQUET
          """.stripMargin)

        // Temp view that is used to insert data into partitioned table
        Seq("foo", "bar").toDF("a").createOrReplaceTempView("test_temp")
        sql("INSERT INTO test_added_partitions PARTITION(b='0') SELECT a FROM test_temp")

        checkAnswer(
          sql("SELECT * FROM test_added_partitions"),
          Seq(("foo", 0), ("bar", 0)).toDF("a", "b"))

        // Create partition without data files and check whether it can be read
        sql(s"ALTER TABLE test_added_partitions ADD PARTITION (b='1') LOCATION '$partitionDir'")
        checkAnswer(
          sql("SELECT * FROM test_added_partitions"),
          Seq(("foo", 0), ("bar", 0)).toDF("a", "b"))

        // Add data files to partition directory and check whether they can be read
        sql("INSERT INTO TABLE test_added_partitions PARTITION (b=1) select 'baz' as a")
        checkAnswer(
          sql("SELECT * FROM test_added_partitions"),
          Seq(("foo", 0), ("bar", 0), ("baz", 1)).toDF("a", "b"))
      }
    }
  }
}

/**
 * A suite of tests for the Parquet support through the data sources API.
 */
class ParquetSourceSuite extends ParquetPartitioningTest {
  import testImplicits._
  import spark._

  override def beforeAll(): Unit = {
    super.beforeAll()
    dropTables("partitioned_parquet",
      "partitioned_parquet_with_key",
      "partitioned_parquet_with_complextypes",
      "partitioned_parquet_with_key_and_complextypes",
      "normal_parquet")

    sql( s"""
      CREATE TEMPORARY VIEW partitioned_parquet
      USING org.apache.spark.sql.parquet
      OPTIONS (
        path '${partitionedTableDir.getCanonicalPath}'
      )
    """)

    sql( s"""
      CREATE TEMPORARY VIEW partitioned_parquet_with_key
      USING org.apache.spark.sql.parquet
      OPTIONS (
        path '${partitionedTableDirWithKey.getCanonicalPath}'
      )
    """)

    sql( s"""
      CREATE TEMPORARY VIEW normal_parquet
      USING org.apache.spark.sql.parquet
      OPTIONS (
        path '${new File(partitionedTableDir, "p=1").getCanonicalPath}'
      )
    """)

    sql( s"""
      CREATE TEMPORARY VIEW partitioned_parquet_with_key_and_complextypes
      USING org.apache.spark.sql.parquet
      OPTIONS (
        path '${partitionedTableDirWithKeyAndComplexTypes.getCanonicalPath}'
      )
    """)

    sql( s"""
      CREATE TEMPORARY VIEW partitioned_parquet_with_complextypes
      USING org.apache.spark.sql.parquet
      OPTIONS (
        path '${partitionedTableDirWithComplexTypes.getCanonicalPath}'
      )
    """)
  }

  test("SPARK-6016 make sure to use the latest footers") {
    sql("drop table if exists spark_6016_fix")

    // Create a DataFrame with two partitions. So, the created table will have two parquet files.
    val df1 = (1 to 10).map(Tuple1(_)).toDF("a").coalesce(2)
    df1.write.mode(SaveMode.Overwrite).format("parquet").saveAsTable("spark_6016_fix")
    checkAnswer(
      sql("select * from spark_6016_fix"),
      (1 to 10).map(i => Row(i))
    )

    // Create a DataFrame with four partitions. So, the created table will have four parquet files.
    val df2 = (1 to 10).map(Tuple1(_)).toDF("b").coalesce(4)
    df2.write.mode(SaveMode.Overwrite).format("parquet").saveAsTable("spark_6016_fix")
    // For the bug of SPARK-6016, we are caching two outdated footers for df1. Then,
    // since the new table has four parquet files, we are trying to read new footers from two files
    // and then merge metadata in footers of these four (two outdated ones and two latest one),
    // which will cause an error.
    checkAnswer(
      sql("select * from spark_6016_fix"),
      (1 to 10).map(i => Row(i))
    )

    sql("drop table spark_6016_fix")
  }

  test("SPARK-8811: compatibility with array of struct in Hive") {
    withTempPath { dir =>
      val path = dir.getCanonicalPath

      withTable("array_of_struct") {
        val conf = Seq(
          HiveUtils.CONVERT_METASTORE_PARQUET.key -> "false",
          SQLConf.PARQUET_BINARY_AS_STRING.key -> "true",
          SQLConf.PARQUET_WRITE_LEGACY_FORMAT.key -> "false")

        withSQLConf(conf: _*) {
          sql(
            s"""CREATE TABLE array_of_struct
               |STORED AS PARQUET LOCATION '$path'
               |AS SELECT
               |  '1st' AS a,
               |  '2nd' AS b,
               |  ARRAY(NAMED_STRUCT('a', 'val_a', 'b', 'val_b')) AS c
             """.stripMargin)

          checkAnswer(
            spark.read.parquet(path),
            Row("1st", "2nd", Seq(Row("val_a", "val_b"))))
        }
      }
    }
  }

  test("Verify the PARQUET conversion parameter: CONVERT_METASTORE_PARQUET") {
    withTempTable("single") {
      val singleRowDF = Seq((0, "foo")).toDF("key", "value")
      singleRowDF.createOrReplaceTempView("single")

      Seq("true", "false").foreach { parquetConversion =>
        withSQLConf(HiveUtils.CONVERT_METASTORE_PARQUET.key -> parquetConversion) {
          val tableName = "test_parquet_ctas"
          withTable(tableName) {
            sql(
              s"""
                 |CREATE TABLE $tableName STORED AS PARQUET
                 |AS SELECT tmp.key, tmp.value FROM single tmp
               """.stripMargin)

            val df = spark.sql(s"SELECT * FROM $tableName WHERE key=0")
            checkAnswer(df, singleRowDF)

            val queryExecution = df.queryExecution
            if (parquetConversion == "true") {
              queryExecution.analyzed.collectFirst {
                case _: LogicalRelation =>
              }.getOrElse {
                fail(s"Expecting the query plan to convert parquet to data sources, " +
                  s"but got:\n$queryExecution")
              }
            } else {
              queryExecution.analyzed.collectFirst {
                case _: MetastoreRelation =>
              }.getOrElse {
                fail(s"Expecting no conversion from parquet to data sources, " +
                  s"but got:\n$queryExecution")
              }
            }
          }
        }
      }
    }
  }

  test("values in arrays and maps stored in parquet are always nullable") {
    val df = createDataFrame(Tuple2(Map(2 -> 3), Seq(4, 5, 6)) :: Nil).toDF("m", "a")
    val mapType1 = MapType(IntegerType, IntegerType, valueContainsNull = false)
    val arrayType1 = ArrayType(IntegerType, containsNull = false)
    val expectedSchema1 =
      StructType(
        StructField("m", mapType1, nullable = true) ::
          StructField("a", arrayType1, nullable = true) :: Nil)
    assert(df.schema === expectedSchema1)

    withTable("alwaysNullable") {
      df.write.format("parquet").saveAsTable("alwaysNullable")

      val mapType2 = MapType(IntegerType, IntegerType, valueContainsNull = true)
      val arrayType2 = ArrayType(IntegerType, containsNull = true)
      val expectedSchema2 =
        StructType(
          StructField("m", mapType2, nullable = true) ::
              StructField("a", arrayType2, nullable = true) :: Nil)

      assert(table("alwaysNullable").schema === expectedSchema2)

      checkAnswer(
        sql("SELECT m, a FROM alwaysNullable"),
        Row(Map(2 -> 3), Seq(4, 5, 6)))
    }
  }

  test("Aggregation attribute names can't contain special chars \" ,;{}()\\n\\t=\"") {
    val tempDir = Utils.createTempDir()
    val filePath = new File(tempDir, "testParquet").getCanonicalPath
    val filePath2 = new File(tempDir, "testParquet2").getCanonicalPath

    val df = Seq(1, 2, 3).map(i => (i, i.toString)).toDF("int", "str")
    val df2 = df.as('x).join(df.as('y), $"x.str" === $"y.str").groupBy("y.str").max("y.int")
    intercept[Throwable](df2.write.parquet(filePath))

    val df3 = df2.toDF("str", "max_int")
    df3.write.parquet(filePath2)
    val df4 = read.parquet(filePath2)
    checkAnswer(df4, Row("1", 1) :: Row("2", 2) :: Row("3", 3) :: Nil)
    assert(df4.columns === Array("str", "max_int"))
  }
}

/**
 * A collection of tests for parquet data with various forms of partitioning.
 */
abstract class ParquetPartitioningTest extends QueryTest with SQLTestUtils with TestHiveSingleton {
  import testImplicits._

  var partitionedTableDir: File = null
  var normalTableDir: File = null
  var partitionedTableDirWithKey: File = null
  var partitionedTableDirWithComplexTypes: File = null
  var partitionedTableDirWithKeyAndComplexTypes: File = null

  override def beforeAll(): Unit = {
    super.beforeAll()
    partitionedTableDir = Utils.createTempDir()
    normalTableDir = Utils.createTempDir()

    (1 to 10).foreach { p =>
      val partDir = new File(partitionedTableDir, s"p=$p")
      sparkContext.makeRDD(1 to 10)
        .map(i => ParquetData(i, s"part-$p"))
        .toDF()
        .write.parquet(partDir.getCanonicalPath)
    }

    sparkContext
      .makeRDD(1 to 10)
      .map(i => ParquetData(i, s"part-1"))
      .toDF()
      .write.parquet(new File(normalTableDir, "normal").getCanonicalPath)

    partitionedTableDirWithKey = Utils.createTempDir()

    (1 to 10).foreach { p =>
      val partDir = new File(partitionedTableDirWithKey, s"p=$p")
      sparkContext.makeRDD(1 to 10)
        .map(i => ParquetDataWithKey(p, i, s"part-$p"))
        .toDF()
        .write.parquet(partDir.getCanonicalPath)
    }

    partitionedTableDirWithKeyAndComplexTypes = Utils.createTempDir()

    (1 to 10).foreach { p =>
      val partDir = new File(partitionedTableDirWithKeyAndComplexTypes, s"p=$p")
      sparkContext.makeRDD(1 to 10).map { i =>
        ParquetDataWithKeyAndComplexTypes(
          p, i, s"part-$p", StructContainer(i, f"${i}_string"), 1 to i)
      }.toDF().write.parquet(partDir.getCanonicalPath)
    }

    partitionedTableDirWithComplexTypes = Utils.createTempDir()

    (1 to 10).foreach { p =>
      val partDir = new File(partitionedTableDirWithComplexTypes, s"p=$p")
      sparkContext.makeRDD(1 to 10).map { i =>
        ParquetDataWithComplexTypes(i, s"part-$p", StructContainer(i, f"${i}_string"), 1 to i)
      }.toDF().write.parquet(partDir.getCanonicalPath)
    }
  }

  override protected def afterAll(): Unit = {
    partitionedTableDir.delete()
    normalTableDir.delete()
    partitionedTableDirWithKey.delete()
    partitionedTableDirWithComplexTypes.delete()
    partitionedTableDirWithKeyAndComplexTypes.delete()
  }

  /**
   * Drop named tables if they exist
 *
   * @param tableNames tables to drop
   */
  def dropTables(tableNames: String*): Unit = {
    tableNames.foreach { name =>
      sql(s"DROP TABLE IF EXISTS $name")
    }
  }

  Seq(
    "partitioned_parquet",
    "partitioned_parquet_with_key",
    "partitioned_parquet_with_complextypes",
    "partitioned_parquet_with_key_and_complextypes").foreach { table =>

    test(s"ordering of the partitioning columns $table") {
      checkAnswer(
        sql(s"SELECT p, stringField FROM $table WHERE p = 1"),
        Seq.fill(10)(Row(1, "part-1"))
      )

      checkAnswer(
        sql(s"SELECT stringField, p FROM $table WHERE p = 1"),
        Seq.fill(10)(Row("part-1", 1))
      )
    }

    test(s"project the partitioning column $table") {
      checkAnswer(
        sql(s"SELECT p, count(*) FROM $table group by p"),
        Row(1, 10) ::
          Row(2, 10) ::
          Row(3, 10) ::
          Row(4, 10) ::
          Row(5, 10) ::
          Row(6, 10) ::
          Row(7, 10) ::
          Row(8, 10) ::
          Row(9, 10) ::
          Row(10, 10) :: Nil
      )
    }

    test(s"project partitioning and non-partitioning columns $table") {
      checkAnswer(
        sql(s"SELECT stringField, p, count(intField) FROM $table GROUP BY p, stringField"),
        Row("part-1", 1, 10) ::
          Row("part-2", 2, 10) ::
          Row("part-3", 3, 10) ::
          Row("part-4", 4, 10) ::
          Row("part-5", 5, 10) ::
          Row("part-6", 6, 10) ::
          Row("part-7", 7, 10) ::
          Row("part-8", 8, 10) ::
          Row("part-9", 9, 10) ::
          Row("part-10", 10, 10) :: Nil
      )
    }

    test(s"simple count $table") {
      checkAnswer(
        sql(s"SELECT COUNT(*) FROM $table"),
        Row(100))
    }

    test(s"pruned count $table") {
      checkAnswer(
        sql(s"SELECT COUNT(*) FROM $table WHERE p = 1"),
        Row(10))
    }

    test(s"non-existent partition $table") {
      checkAnswer(
        sql(s"SELECT COUNT(*) FROM $table WHERE p = 1000"),
        Row(0))
    }

    test(s"multi-partition pruned count $table") {
      checkAnswer(
        sql(s"SELECT COUNT(*) FROM $table WHERE p IN (1,2,3)"),
        Row(30))
    }

    test(s"non-partition predicates $table") {
      checkAnswer(
        sql(s"SELECT COUNT(*) FROM $table WHERE intField IN (1,2,3)"),
        Row(30))
    }

    test(s"sum $table") {
      checkAnswer(
        sql(s"SELECT SUM(intField) FROM $table WHERE intField IN (1,2,3) AND p = 1"),
        Row(1 + 2 + 3))
    }

    test(s"hive udfs $table") {
      checkAnswer(
        sql(s"SELECT concat(stringField, stringField) FROM $table"),
        sql(s"SELECT stringField FROM $table").rdd.map {
          case Row(s: String) => Row(s + s)
        }.collect().toSeq)
    }
  }

  Seq(
    "partitioned_parquet_with_key_and_complextypes",
    "partitioned_parquet_with_complextypes").foreach { table =>

    test(s"SPARK-5775 read struct from $table") {
      checkAnswer(
        sql(
          s"""
             |SELECT p, structField.intStructField, structField.stringStructField
             |FROM $table WHERE p = 1
           """.stripMargin),
        (1 to 10).map(i => Row(1, i, f"${i}_string")))
    }

    test(s"SPARK-5775 read array from $table") {
      checkAnswer(
        sql(s"SELECT arrayField, p FROM $table WHERE p = 1"),
        (1 to 10).map(i => Row(1 to i, 1)))
    }
  }


  test("non-part select(*)") {
    checkAnswer(
      sql("SELECT COUNT(*) FROM normal_parquet"),
      Row(10))
  }
}<|MERGE_RESOLUTION|>--- conflicted
+++ resolved
@@ -487,13 +487,8 @@
     checkCached(tableIdentifier)
     // For insert into non-partitioned table, we will do the conversion,
     // so the converted test_insert_parquet should be cached.
-<<<<<<< HEAD
     sessionState.refreshTable("test_insert_parquet")
-    assert(sessionState.catalog.getCachedDataSourceTable(tableIdentifier) === null)
-=======
-    sessionState.invalidateTable("test_insert_parquet")
     assert(sessionState.catalog.getCachedDataSourceTableIfPresent(tableIdentifier).isEmpty)
->>>>>>> abf1e4e9
     sql(
       """
         |INSERT INTO TABLE test_insert_parquet
@@ -505,13 +500,8 @@
       sql("select * from test_insert_parquet"),
       sql("select a, b from jt").collect())
     // Invalidate the cache.
-<<<<<<< HEAD
     sessionState.refreshTable("test_insert_parquet")
-    assert(sessionState.catalog.getCachedDataSourceTable(tableIdentifier) === null)
-=======
-    sessionState.invalidateTable("test_insert_parquet")
     assert(sessionState.catalog.getCachedDataSourceTableIfPresent(tableIdentifier).isEmpty)
->>>>>>> abf1e4e9
 
     // Create a partitioned table.
     sql(
@@ -560,13 +550,8 @@
           |select b, '2015-04-02', a FROM jt
         """.stripMargin).collect())
 
-<<<<<<< HEAD
     sessionState.refreshTable("test_parquet_partitioned_cache_test")
-    assert(sessionState.catalog.getCachedDataSourceTable(tableIdentifier) === null)
-=======
-    sessionState.invalidateTable("test_parquet_partitioned_cache_test")
     assert(sessionState.catalog.getCachedDataSourceTableIfPresent(tableIdentifier).isEmpty)
->>>>>>> abf1e4e9
 
     dropTables("test_insert_parquet", "test_parquet_partitioned_cache_test")
   }
