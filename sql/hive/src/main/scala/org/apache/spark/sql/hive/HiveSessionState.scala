/*
 * Licensed to the Apache Software Foundation (ASF) under one or more
 * contributor license agreements.  See the NOTICE file distributed with
 * this work for additional information regarding copyright ownership.
 * The ASF licenses this file to You under the Apache License, Version 2.0
 * (the "License"); you may not use this file except in compliance with
 * the License.  You may obtain a copy of the License at
 *
 *    http://www.apache.org/licenses/LICENSE-2.0
 *
 * Unless required by applicable law or agreed to in writing, software
 * distributed under the License is distributed on an "AS IS" BASIS,
 * WITHOUT WARRANTIES OR CONDITIONS OF ANY KIND, either express or implied.
 * See the License for the specific language governing permissions and
 * limitations under the License.
 */

package org.apache.spark.sql.hive

import org.apache.spark.sql._
import org.apache.spark.sql.catalyst.analysis.Analyzer
import org.apache.spark.sql.execution.SparkPlanner
import org.apache.spark.sql.execution.datasources._
import org.apache.spark.sql.hive.client.HiveClient
import org.apache.spark.sql.internal.SessionState


/**
 * A class that holds all session-specific state in a given [[SparkSession]] backed by Hive.
 */
private[hive] class HiveSessionState(sparkSession: SparkSession)
  extends SessionState(sparkSession) {

  self =>

  private lazy val sharedState: HiveSharedState = {
    sparkSession.sharedState.asInstanceOf[HiveSharedState]
  }

  /**
   * A Hive client used for interacting with the metastore.
   */
  lazy val metadataHive: HiveClient = sharedState.metadataHive.newSession()

  /**
   * Internal catalog for managing table and database states.
   */
  override lazy val catalog = {
    new HiveSessionCatalog(
      sharedState.externalCatalog,
      sparkSession,
      functionResourceLoader,
      functionRegistry,
      conf,
      newHadoopConf())
  }

  /**
   * An analyzer that uses the Hive metastore.
   */
  override lazy val analyzer: Analyzer = {
    new Analyzer(catalog, conf) {

      override val extendedResolutionRules =
<<<<<<< HEAD
        catalog.ParquetConversions ::
        catalog.OrcConversions ::
        catalog.CreateTables ::
        PreprocessTableInsertion(conf) ::
        DataSourceAnalysis(conf) ::
        (if (conf.runSQLonFile) new ResolveDataSource(sparkSession) :: Nil else Nil)
=======
        new ConvertMetastoreTables(sparkSession) ::
        new CreateTables(sparkSession) ::
        PreInsertionCasts ::
        PreInsertCastAndRename ::
        DataSourceAnalysis ::
        new ResolveDataSource(sparkSession) :: Nil
>>>>>>> 15ea5190

      override val extendedCheckRules = Seq(PreWriteCheck(conf, catalog))
    }
  }

  /**
   * Planner that takes into account Hive-specific strategies.
   */
  override def planner: SparkPlanner = {
    new SparkPlanner(sparkSession.sparkContext, conf, experimentalMethods.extraStrategies)
      with HiveStrategies {
      override val sparkSession: SparkSession = self.sparkSession

      override def strategies: Seq[Strategy] = {
        experimentalMethods.extraStrategies ++ Seq(
          FileSourceStrategy,
          DataSourceStrategy,
          DDLStrategy,
          SpecialLimits,
          InMemoryScans,
          HiveTableScans,
          DataSinks,
          Scripts,
          Aggregation,
          JoinSelection,
          BasicOperators
        )
      }
    }
  }

}<|MERGE_RESOLUTION|>--- conflicted
+++ resolved
@@ -62,21 +62,11 @@
     new Analyzer(catalog, conf) {
 
       override val extendedResolutionRules =
-<<<<<<< HEAD
-        catalog.ParquetConversions ::
-        catalog.OrcConversions ::
-        catalog.CreateTables ::
+        new ConvertMetastoreTables(sparkSession) ::
+        new CreateTables(sparkSession) ::
         PreprocessTableInsertion(conf) ::
         DataSourceAnalysis(conf) ::
-        (if (conf.runSQLonFile) new ResolveDataSource(sparkSession) :: Nil else Nil)
-=======
-        new ConvertMetastoreTables(sparkSession) ::
-        new CreateTables(sparkSession) ::
-        PreInsertionCasts ::
-        PreInsertCastAndRename ::
-        DataSourceAnalysis ::
         new ResolveDataSource(sparkSession) :: Nil
->>>>>>> 15ea5190
 
       override val extendedCheckRules = Seq(PreWriteCheck(conf, catalog))
     }
