--- conflicted
+++ resolved
@@ -75,15 +75,10 @@
   // | Methods and fields for interacting with HiveMetastoreCatalog |
   // ----------------------------------------------------------------
 
-<<<<<<< HEAD
-  override def getDefaultDBPath(db: String): String = {
-    val defaultPath = context.sessionState.hiveconf.getVar(HiveConf.ConfVars.METASTOREWAREHOUSE)
-    new Path(new Path(defaultPath), db + ".db").toString
-=======
   // This function is to get the path for creating a non-default database
   override def createDatabasePath(dbName: String, path: Option[String] = None): String = {
     val dbPath = path.map(new Path(_)).getOrElse {
-      val defaultPath = context.hiveconf.getVar(HiveConf.ConfVars.METASTOREWAREHOUSE)
+      val defaultPath = context.sessionState.hiveconf.getVar(HiveConf.ConfVars.METASTOREWAREHOUSE)
       if (StringUtils.isBlank(defaultPath)) {
         throw new AnalysisException(
           s"${HiveConf.ConfVars.METASTOREWAREHOUSE.varname} is not set in the config or blank")
@@ -94,9 +89,8 @@
     // default file system indicated by the configuration. Otherwise, replace the scheme and
     // authority of a path with the scheme and authority of the file system that it maps to.
     // This is based on hive.metastore.Warehouse.getDnsPath
-    val fs = dbPath.getFileSystem(context.hiveconf)
+    val fs = dbPath.getFileSystem(context.sessionState.hiveconf)
     new Path(fs.getUri.getScheme, fs.getUri.getAuthority, dbPath.toUri.getPath).toString
->>>>>>> 4989110e
   }
 
   // Catalog for handling data source tables. TODO: This really doesn't belong here since it is
