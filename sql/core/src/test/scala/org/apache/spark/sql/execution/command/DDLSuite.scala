/*
 * Licensed to the Apache Software Foundation (ASF) under one or more
 * contributor license agreements.  See the NOTICE file distributed with
 * this work for additional information regarding copyright ownership.
 * The ASF licenses this file to You under the Apache License, Version 2.0
 * (the "License"); you may not use this file except in compliance with
 * the License.  You may obtain a copy of the License at
 *
 *    http://www.apache.org/licenses/LICENSE-2.0
 *
 * Unless required by applicable law or agreed to in writing, software
 * distributed under the License is distributed on an "AS IS" BASIS,
 * WITHOUT WARRANTIES OR CONDITIONS OF ANY KIND, either express or implied.
 * See the License for the specific language governing permissions and
 * limitations under the License.
 */

package org.apache.spark.sql.execution.command

<<<<<<< HEAD
import java.io.File

import org.scalatest.BeforeAndAfterEach

=======
>>>>>>> 16ac0b1a
import org.apache.spark.sql.{AnalysisException, QueryTest, Row}
import org.apache.spark.sql.catalyst.TableIdentifier
import org.apache.spark.sql.catalyst.catalog.{CatalogDatabase, CatalogStorageFormat}
import org.apache.spark.sql.catalyst.catalog.{CatalogTable, CatalogTableType}
import org.apache.spark.sql.catalyst.catalog.{CatalogTablePartition, SessionCatalog}
import org.apache.spark.sql.catalyst.catalog.ExternalCatalog.TablePartitionSpec
import org.apache.spark.sql.test.SharedSQLContext

class DDLSuite extends QueryTest with SharedSQLContext with BeforeAndAfterEach {
  private val escapedIdentifier = "`(.+)`".r

  override def afterEach(): Unit = {
    try {
      // drop all databases, tables and functions after each test
      sqlContext.sessionState.catalog.reset()
    } finally {
      super.afterEach()
    }
  }

  /**
   * Strip backticks, if any, from the string.
   */
  private def cleanIdentifier(ident: String): String = {
    ident match {
      case escapedIdentifier(i) => i
      case plainIdent => plainIdent
    }
  }

  private def assertUnsupported(query: String): Unit = {
    val e = intercept[AnalysisException] {
      sql(query)
    }
    assert(e.getMessage.toLowerCase.contains("operation not allowed"))
  }

  private def createDatabase(catalog: SessionCatalog, name: String): Unit = {
    catalog.createDatabase(CatalogDatabase(name, "", "", Map()), ignoreIfExists = false)
  }

  private def createTable(catalog: SessionCatalog, name: TableIdentifier): Unit = {
    catalog.createTable(CatalogTable(
      identifier = name,
      tableType = CatalogTableType.EXTERNAL_TABLE,
      storage = CatalogStorageFormat(None, None, None, None, Map()),
      schema = Seq()), ignoreIfExists = false)
  }

  private def createTablePartition(
      catalog: SessionCatalog,
      spec: TablePartitionSpec,
      tableName: TableIdentifier): Unit = {
    val part = CatalogTablePartition(spec, CatalogStorageFormat(None, None, None, None, Map()))
    catalog.createPartitions(tableName, Seq(part), ignoreIfExists = false)
  }

  private def appendTrailingSlash(path: String): String = {
    if (!path.endsWith("/")) path + "/" else path
  }

  test("Create/Drop Database") {
    val catalog = sqlContext.sessionState.catalog

    val databaseNames = Seq("db1", "`database`")

    databaseNames.foreach { dbName =>
      try {
        val dbNameWithoutBackTicks = cleanIdentifier(dbName)

        sql(s"CREATE DATABASE $dbName")
        val db1 = catalog.getDatabase(dbNameWithoutBackTicks)
        assert(db1 == CatalogDatabase(
          dbNameWithoutBackTicks,
          "",
          appendTrailingSlash(System.getProperty("java.io.tmpdir")) + s"$dbNameWithoutBackTicks.db",
          Map.empty))
        sql(s"DROP DATABASE $dbName CASCADE")
        assert(!catalog.databaseExists(dbNameWithoutBackTicks))
      }
    }
  }

  test("Create/Drop Database - location") {
    val catalog = sqlContext.sessionState.catalog

    val databaseNames = Seq("db1", "`database`")

    databaseNames.foreach { dbName =>
      withDatabase(dbName) {
        val dbNameWithoutBackTicks = cleanIdentifier(dbName)

        sql(s"CREATE DATABASE $dbName Location '${System.getProperty("java.io.tmpdir")}'")
        val db1 = catalog.getDatabase(dbNameWithoutBackTicks)
        assert(db1 == CatalogDatabase(
          dbNameWithoutBackTicks,
          "",
          appendTrailingSlash(System.getProperty("java.io.tmpdir")) + s"$dbNameWithoutBackTicks.db",
          Map.empty))
        sql(s"DROP DATABASE $dbName CASCADE")
        assert(!catalog.databaseExists(dbNameWithoutBackTicks))
      } finally {
        catalog.reset()
      }
    }
  }

  test("Create Database - database already exists") {
    val catalog = sqlContext.sessionState.catalog
    val databaseNames = Seq("db1", "`database`")

    databaseNames.foreach { dbName =>
      try {
        val dbNameWithoutBackTicks = cleanIdentifier(dbName)
        sql(s"CREATE DATABASE $dbName")
        val db1 = catalog.getDatabase(dbNameWithoutBackTicks)
        assert(db1 == CatalogDatabase(
          dbNameWithoutBackTicks,
          "",
          appendTrailingSlash(System.getProperty("java.io.tmpdir")) + s"$dbNameWithoutBackTicks.db",
          Map.empty))

        val message = intercept[AnalysisException] {
          sql(s"CREATE DATABASE $dbName")
        }.getMessage
        assert(message.contains(s"Database '$dbNameWithoutBackTicks' already exists."))
      } finally {
        catalog.reset()
      }
    }
  }

  test("Alter/Describe Database") {
    val catalog = sqlContext.sessionState.catalog
    val databaseNames = Seq("db1", "`database`")

    databaseNames.foreach { dbName =>
      try {
        val dbNameWithoutBackTicks = cleanIdentifier(dbName)
        val location =
          appendTrailingSlash(System.getProperty("java.io.tmpdir")) + s"$dbNameWithoutBackTicks.db"
        sql(s"CREATE DATABASE $dbName")

        checkAnswer(
          sql(s"DESCRIBE DATABASE EXTENDED $dbName"),
          Row("Database Name", dbNameWithoutBackTicks) ::
            Row("Description", "") ::
            Row("Location", location) ::
            Row("Properties", "") :: Nil)

        sql(s"ALTER DATABASE $dbName SET DBPROPERTIES ('a'='a', 'b'='b', 'c'='c')")

        checkAnswer(
          sql(s"DESCRIBE DATABASE EXTENDED $dbName"),
          Row("Database Name", dbNameWithoutBackTicks) ::
            Row("Description", "") ::
            Row("Location", location) ::
            Row("Properties", "((a,a), (b,b), (c,c))") :: Nil)

        sql(s"ALTER DATABASE $dbName SET DBPROPERTIES ('d'='d')")

        checkAnswer(
          sql(s"DESCRIBE DATABASE EXTENDED $dbName"),
          Row("Database Name", dbNameWithoutBackTicks) ::
            Row("Description", "") ::
            Row("Location", location) ::
            Row("Properties", "((a,a), (b,b), (c,c), (d,d))") :: Nil)
      } finally {
        catalog.reset()
      }
    }
  }

  test("Drop/Alter/Describe Database - database does not exists") {
    val databaseNames = Seq("db1", "`database`")

    databaseNames.foreach { dbName =>
      val dbNameWithoutBackTicks = cleanIdentifier(dbName)
      assert(!sqlContext.sessionState.catalog.databaseExists(dbNameWithoutBackTicks))

      var message = intercept[AnalysisException] {
        sql(s"DROP DATABASE $dbName")
      }.getMessage
      assert(message.contains(s"Database '$dbNameWithoutBackTicks' does not exist"))

      message = intercept[AnalysisException] {
        sql(s"ALTER DATABASE $dbName SET DBPROPERTIES ('d'='d')")
      }.getMessage
      assert(message.contains(s"Database '$dbNameWithoutBackTicks' does not exist"))

      message = intercept[AnalysisException] {
        sql(s"DESCRIBE DATABASE EXTENDED $dbName")
      }.getMessage
      assert(message.contains(s"Database '$dbNameWithoutBackTicks' does not exist"))

      sql(s"DROP DATABASE IF EXISTS $dbName")
    }
  }

  // TODO: test drop database in restrict mode

  test("alter table: rename") {
    val catalog = sqlContext.sessionState.catalog
    val tableIdent1 = TableIdentifier("tab1", Some("dbx"))
    val tableIdent2 = TableIdentifier("tab2", Some("dbx"))
    createDatabase(catalog, "dbx")
    createDatabase(catalog, "dby")
    createTable(catalog, tableIdent1)
    assert(catalog.listTables("dbx") == Seq(tableIdent1))
    sql("ALTER TABLE dbx.tab1 RENAME TO dbx.tab2")
    assert(catalog.listTables("dbx") == Seq(tableIdent2))
    catalog.setCurrentDatabase("dbx")
    // rename without explicitly specifying database
    sql("ALTER TABLE tab2 RENAME TO tab1")
    assert(catalog.listTables("dbx") == Seq(tableIdent1))
    // table to rename does not exist
    intercept[AnalysisException] {
      sql("ALTER TABLE dbx.does_not_exist RENAME TO dbx.tab2")
    }
    // destination database is different
    intercept[AnalysisException] {
      sql("ALTER TABLE dbx.tab1 RENAME TO dby.tab2")
    }
  }

  test("alter table: set location") {
    testSetLocation(isDatasourceTable = false)
  }

  test("alter table: set location (datasource table)") {
    testSetLocation(isDatasourceTable = true)
  }

  test("alter table: set properties") {
    val catalog = sqlContext.sessionState.catalog
    val tableIdent = TableIdentifier("tab1", Some("dbx"))
    createDatabase(catalog, "dbx")
    createTable(catalog, tableIdent)
    assert(catalog.getTable(tableIdent).properties.isEmpty)
    // set table properties
    sql("ALTER TABLE dbx.tab1 SET TBLPROPERTIES ('andrew' = 'or14', 'kor' = 'bel')")
    assert(catalog.getTable(tableIdent).properties == Map("andrew" -> "or14", "kor" -> "bel"))
    // set table properties without explicitly specifying database
    catalog.setCurrentDatabase("dbx")
    sql("ALTER TABLE tab1 SET TBLPROPERTIES ('kor' = 'belle', 'kar' = 'bol')")
    assert(catalog.getTable(tableIdent).properties ==
      Map("andrew" -> "or14", "kor" -> "belle", "kar" -> "bol"))
    // table to alter does not exist
    intercept[AnalysisException] {
      sql("ALTER TABLE does_not_exist SET TBLPROPERTIES ('winner' = 'loser')")
    }
    // throw exception for datasource tables
    convertToDatasourceTable(catalog, tableIdent)
    val e = intercept[AnalysisException] {
      sql("ALTER TABLE tab1 SET TBLPROPERTIES ('sora' = 'bol')")
    }
    assert(e.getMessage.contains("datasource"))
  }

  test("alter table: unset properties") {
    val catalog = sqlContext.sessionState.catalog
    val tableIdent = TableIdentifier("tab1", Some("dbx"))
    createDatabase(catalog, "dbx")
    createTable(catalog, tableIdent)
    // unset table properties
    sql("ALTER TABLE dbx.tab1 SET TBLPROPERTIES ('j' = 'am', 'p' = 'an', 'c' = 'lan')")
    sql("ALTER TABLE dbx.tab1 UNSET TBLPROPERTIES ('j')")
    assert(catalog.getTable(tableIdent).properties == Map("p" -> "an", "c" -> "lan"))
    // unset table properties without explicitly specifying database
    catalog.setCurrentDatabase("dbx")
    sql("ALTER TABLE tab1 UNSET TBLPROPERTIES ('p')")
    assert(catalog.getTable(tableIdent).properties == Map("c" -> "lan"))
    // table to alter does not exist
    intercept[AnalysisException] {
      sql("ALTER TABLE does_not_exist UNSET TBLPROPERTIES ('c' = 'lan')")
    }
    // property to unset does not exist
    val e = intercept[AnalysisException] {
      sql("ALTER TABLE tab1 UNSET TBLPROPERTIES ('c', 'xyz')")
    }
    assert(e.getMessage.contains("xyz"))
    // property to unset does not exist, but "IF EXISTS" is specified
    sql("ALTER TABLE tab1 UNSET TBLPROPERTIES IF EXISTS ('c', 'xyz')")
    assert(catalog.getTable(tableIdent).properties.isEmpty)
    // throw exception for datasource tables
    convertToDatasourceTable(catalog, tableIdent)
    val e1 = intercept[AnalysisException] {
      sql("ALTER TABLE tab1 UNSET TBLPROPERTIES ('sora')")
    }
    assert(e1.getMessage.contains("datasource"))
  }

  test("alter table: set serde") {
    testSetSerde(isDatasourceTable = false)
  }

  test("alter table: set serde (datasource table)") {
    testSetSerde(isDatasourceTable = true)
  }

  test("alter table: bucketing is not supported") {
    val catalog = sqlContext.sessionState.catalog
    val tableIdent = TableIdentifier("tab1", Some("dbx"))
    createDatabase(catalog, "dbx")
    createTable(catalog, tableIdent)
    assertUnsupported("ALTER TABLE dbx.tab1 CLUSTERED BY (blood, lemon, grape) INTO 11 BUCKETS")
    assertUnsupported("ALTER TABLE dbx.tab1 CLUSTERED BY (fuji) SORTED BY (grape) INTO 5 BUCKETS")
    assertUnsupported("ALTER TABLE dbx.tab1 NOT CLUSTERED")
    assertUnsupported("ALTER TABLE dbx.tab1 NOT SORTED")
  }

  test("alter table: skew is not supported") {
    val catalog = sqlContext.sessionState.catalog
    val tableIdent = TableIdentifier("tab1", Some("dbx"))
    createDatabase(catalog, "dbx")
    createTable(catalog, tableIdent)
    assertUnsupported("ALTER TABLE dbx.tab1 SKEWED BY (dt, country) ON " +
      "(('2008-08-08', 'us'), ('2009-09-09', 'uk'), ('2010-10-10', 'cn'))")
    assertUnsupported("ALTER TABLE dbx.tab1 SKEWED BY (dt, country) ON " +
      "(('2008-08-08', 'us'), ('2009-09-09', 'uk')) STORED AS DIRECTORIES")
    assertUnsupported("ALTER TABLE dbx.tab1 NOT SKEWED")
    assertUnsupported("ALTER TABLE dbx.tab1 NOT STORED AS DIRECTORIES")
  }

  // TODO: ADD a testcase for Drop Database in Restric when we can create tables in SQLContext

  test("show tables") {
    withTempTable("show1a", "show2b") {
      sql(
        """
          |CREATE TEMPORARY TABLE show1a
          |USING org.apache.spark.sql.sources.DDLScanSource
          |OPTIONS (
          |  From '1',
          |  To '10',
          |  Table 'test1'
          |
          |)
        """.stripMargin)
      sql(
        """
          |CREATE TEMPORARY TABLE show2b
          |USING org.apache.spark.sql.sources.DDLScanSource
          |OPTIONS (
          |  From '1',
          |  To '10',
          |  Table 'test1'
          |)
        """.stripMargin)
      checkAnswer(
        sql("SHOW TABLES IN default 'show1*'"),
        Row("show1a", true) :: Nil)

      checkAnswer(
        sql("SHOW TABLES IN default 'show1*|show2*'"),
        Row("show1a", true) ::
          Row("show2b", true) :: Nil)

      checkAnswer(
        sql("SHOW TABLES 'show1*|show2*'"),
        Row("show1a", true) ::
          Row("show2b", true) :: Nil)

      assert(
        sql("SHOW TABLES").count() >= 2)
      assert(
        sql("SHOW TABLES IN default").count() >= 2)
    }
  }

  test("show databases") {
    sql("CREATE DATABASE showdb1A")
    sql("CREATE DATABASE showdb2B")

    assert(
      sql("SHOW DATABASES").count() >= 2)

    checkAnswer(
      sql("SHOW DATABASES LIKE '*db1A'"),
      Row("showdb1A") :: Nil)

    checkAnswer(
      sql("SHOW DATABASES LIKE 'showdb1A'"),
      Row("showdb1A") :: Nil)

    checkAnswer(
      sql("SHOW DATABASES LIKE '*db1A|*db2B'"),
      Row("showdb1A") ::
        Row("showdb2B") :: Nil)

    checkAnswer(
      sql("SHOW DATABASES LIKE 'non-existentdb'"),
      Nil)
  }

  private def convertToDatasourceTable(
      catalog: SessionCatalog,
      tableIdent: TableIdentifier): Unit = {
    catalog.alterTable(catalog.getTable(tableIdent).copy(
      properties = Map("spark.sql.sources.provider" -> "csv")))
  }

  private def testSetLocation(isDatasourceTable: Boolean): Unit = {
    val catalog = sqlContext.sessionState.catalog
    val tableIdent = TableIdentifier("tab1", Some("dbx"))
    val partSpec = Map("a" -> "1")
    createDatabase(catalog, "dbx")
    createTable(catalog, tableIdent)
    createTablePartition(catalog, partSpec, tableIdent)
    if (isDatasourceTable) {
      convertToDatasourceTable(catalog, tableIdent)
    }
    assert(catalog.getTable(tableIdent).storage.locationUri.isEmpty)
    assert(catalog.getTable(tableIdent).storage.serdeProperties.isEmpty)
    assert(catalog.getPartition(tableIdent, partSpec).storage.locationUri.isEmpty)
    assert(catalog.getPartition(tableIdent, partSpec).storage.serdeProperties.isEmpty)
    // Verify that the location is set to the expected string
    def verifyLocation(expected: String, spec: Option[TablePartitionSpec] = None): Unit = {
      val storageFormat = spec
        .map { s => catalog.getPartition(tableIdent, s).storage }
        .getOrElse { catalog.getTable(tableIdent).storage }
      if (isDatasourceTable) {
        assert(storageFormat.serdeProperties.get("path") === Some(expected))
      } else {
        assert(storageFormat.locationUri === Some(expected))
      }
    }
    // set table location
    sql("ALTER TABLE dbx.tab1 SET LOCATION '/path/to/your/lovely/heart'")
    verifyLocation("/path/to/your/lovely/heart")
    // set table partition location
    sql("ALTER TABLE dbx.tab1 PARTITION (a='1') SET LOCATION '/path/to/part/ways'")
    verifyLocation("/path/to/part/ways", Some(partSpec))
    // set table location without explicitly specifying database
    catalog.setCurrentDatabase("dbx")
    sql("ALTER TABLE tab1 SET LOCATION '/swanky/steak/place'")
    verifyLocation("/swanky/steak/place")
    // set table partition location without explicitly specifying database
    sql("ALTER TABLE tab1 PARTITION (a='1') SET LOCATION 'vienna'")
    verifyLocation("vienna", Some(partSpec))
    // table to alter does not exist
    intercept[AnalysisException] {
      sql("ALTER TABLE dbx.does_not_exist SET LOCATION '/mister/spark'")
    }
    // partition to alter does not exist
    intercept[AnalysisException] {
      sql("ALTER TABLE dbx.tab1 PARTITION (b='2') SET LOCATION '/mister/spark'")
    }
  }

  private def testSetSerde(isDatasourceTable: Boolean): Unit = {
    val catalog = sqlContext.sessionState.catalog
    val tableIdent = TableIdentifier("tab1", Some("dbx"))
    createDatabase(catalog, "dbx")
    createTable(catalog, tableIdent)
    if (isDatasourceTable) {
      convertToDatasourceTable(catalog, tableIdent)
    }
    assert(catalog.getTable(tableIdent).storage.serde.isEmpty)
    assert(catalog.getTable(tableIdent).storage.serdeProperties.isEmpty)
    // set table serde and/or properties (should fail on datasource tables)
    if (isDatasourceTable) {
      val e1 = intercept[AnalysisException] {
        sql("ALTER TABLE dbx.tab1 SET SERDE 'whatever'")
      }
      val e2 = intercept[AnalysisException] {
        sql("ALTER TABLE dbx.tab1 SET SERDE 'org.apache.madoop' " +
          "WITH SERDEPROPERTIES ('k' = 'v', 'kay' = 'vee')")
      }
      assert(e1.getMessage.contains("datasource"))
      assert(e2.getMessage.contains("datasource"))
    } else {
      sql("ALTER TABLE dbx.tab1 SET SERDE 'org.apache.jadoop'")
      assert(catalog.getTable(tableIdent).storage.serde == Some("org.apache.jadoop"))
      assert(catalog.getTable(tableIdent).storage.serdeProperties.isEmpty)
      sql("ALTER TABLE dbx.tab1 SET SERDE 'org.apache.madoop' " +
        "WITH SERDEPROPERTIES ('k' = 'v', 'kay' = 'vee')")
      assert(catalog.getTable(tableIdent).storage.serde == Some("org.apache.madoop"))
      assert(catalog.getTable(tableIdent).storage.serdeProperties ==
        Map("k" -> "v", "kay" -> "vee"))
    }
    // set serde properties only
    sql("ALTER TABLE dbx.tab1 SET SERDEPROPERTIES ('k' = 'vvv', 'kay' = 'vee')")
    assert(catalog.getTable(tableIdent).storage.serdeProperties ==
      Map("k" -> "vvv", "kay" -> "vee"))
    // set things without explicitly specifying database
    catalog.setCurrentDatabase("dbx")
    sql("ALTER TABLE tab1 SET SERDEPROPERTIES ('kay' = 'veee')")
    assert(catalog.getTable(tableIdent).storage.serdeProperties ==
      Map("k" -> "vvv", "kay" -> "veee"))
    // table to alter does not exist
    intercept[AnalysisException] {
      sql("ALTER TABLE does_not_exist SET SERDEPROPERTIES ('x' = 'y')")
    }
  }

}<|MERGE_RESOLUTION|>--- conflicted
+++ resolved
@@ -17,13 +17,8 @@
 
 package org.apache.spark.sql.execution.command
 
-<<<<<<< HEAD
-import java.io.File
-
 import org.scalatest.BeforeAndAfterEach
 
-=======
->>>>>>> 16ac0b1a
 import org.apache.spark.sql.{AnalysisException, QueryTest, Row}
 import org.apache.spark.sql.catalyst.TableIdentifier
 import org.apache.spark.sql.catalyst.catalog.{CatalogDatabase, CatalogStorageFormat}
@@ -113,7 +108,7 @@
     val databaseNames = Seq("db1", "`database`")
 
     databaseNames.foreach { dbName =>
-      withDatabase(dbName) {
+      try {
         val dbNameWithoutBackTicks = cleanIdentifier(dbName)
 
         sql(s"CREATE DATABASE $dbName Location '${System.getProperty("java.io.tmpdir")}'")
