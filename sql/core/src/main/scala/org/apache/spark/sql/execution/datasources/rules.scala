/*
 * Licensed to the Apache Software Foundation (ASF) under one or more
 * contributor license agreements.  See the NOTICE file distributed with
 * this work for additional information regarding copyright ownership.
 * The ASF licenses this file to You under the Apache License, Version 2.0
 * (the "License"); you may not use this file except in compliance with
 * the License.  You may obtain a copy of the License at
 *
 *    http://www.apache.org/licenses/LICENSE-2.0
 *
 * Unless required by applicable law or agreed to in writing, software
 * distributed under the License is distributed on an "AS IS" BASIS,
 * WITHOUT WARRANTIES OR CONDITIONS OF ANY KIND, either express or implied.
 * See the License for the specific language governing permissions and
 * limitations under the License.
 */

package org.apache.spark.sql.execution.datasources

import java.util.regex.Pattern

import scala.util.control.NonFatal

import org.apache.spark.SparkConf
import org.apache.spark.internal.config._
import org.apache.spark.sql.{AnalysisException, SaveMode, SparkSession}
import org.apache.spark.sql.catalyst.TableIdentifier
import org.apache.spark.sql.catalyst.analysis._
import org.apache.spark.sql.catalyst.catalog.{BucketSpec, CatalogRelation, CatalogTable, SessionCatalog}
import org.apache.spark.sql.catalyst.expressions.{Alias, Attribute, Cast, RowOrdering}
import org.apache.spark.sql.catalyst.plans.logical
import org.apache.spark.sql.catalyst.plans.logical._
import org.apache.spark.sql.catalyst.rules.Rule
import org.apache.spark.sql.internal.SQLConf
import org.apache.spark.sql.sources.{BaseRelation, InsertableRelation}
import org.apache.spark.sql.types.{AtomicType, StructType}

/**
 * Try to replaces [[UnresolvedRelation]]s with [[ResolveDataSource]].
 */
class ResolveDataSource(sparkSession: SparkSession) extends Rule[LogicalPlan] {
  def apply(plan: LogicalPlan): LogicalPlan = plan resolveOperators {
    case u: UnresolvedRelation if u.tableIdentifier.database.isDefined =>
      try {
        val dataSource = DataSource(
          sparkSession,
          paths = u.tableIdentifier.table :: Nil,
          className = u.tableIdentifier.database.get)

        val notSupportDirectQuery = try {
          !classOf[FileFormat].isAssignableFrom(dataSource.providingClass)
        } catch {
          case NonFatal(e) => false
        }
        if (notSupportDirectQuery) {
          throw new AnalysisException("Unsupported data source type for direct query on files: " +
            s"${u.tableIdentifier.database.get}")
        }
        val plan = LogicalRelation(dataSource.resolveRelation())
        u.alias.map(a => SubqueryAlias(u.alias.get, plan)).getOrElse(plan)
      } catch {
        case e: ClassNotFoundException => u
        case e: Exception =>
          // the provider is valid, but failed to create a logical plan
          u.failAnalysis(e.getMessage)
      }
  }
}

/**
 * Preprocess some DDL plans, e.g. [[CreateTable]], to do some normalization and checking.
 */
case class PreprocessDDL(conf: SQLConf) extends Rule[LogicalPlan] {

  def apply(plan: LogicalPlan): LogicalPlan = plan transform {
    // When we CREATE TABLE without specifying the table schema, we should fail the query if
    // bucketing information is specified, as we can't infer bucketing from data files currently,
    // and we should ignore the partition columns if it's specified, as we will infer it later, at
    // runtime.
    case c @ CreateTable(tableDesc, _, None) if tableDesc.schema.isEmpty =>
      if (tableDesc.bucketSpec.isDefined) {
        failAnalysis("Cannot specify bucketing information if the table schema is not specified " +
          "when creating and will be inferred at runtime")
      }

      val partitionColumnNames = tableDesc.partitionColumnNames
      if (partitionColumnNames.nonEmpty) {
        // The table does not have a specified schema, which means that the schema will be inferred
        // at runtime. So, we are not expecting partition columns and we will discover partitions
        // at runtime. However, if there are specified partition columns, we simply ignore them and
        // provide a warning message.
        logWarning(
          s"Specified partition columns (${partitionColumnNames.mkString(",")}) will be " +
            s"ignored. The schema and partition columns of table ${tableDesc.identifier} will " +
            "be inferred.")
        c.copy(tableDesc = tableDesc.copy(partitionColumnNames = Nil))
      } else {
        c
      }

    // Here we normalize partition, bucket and sort column names, w.r.t. the case sensitivity
    // config, and do various checks:
    //   * column names in table definition can't be duplicated.
    //   * partition, bucket and sort column names must exist in table definition.
    //   * partition, bucket and sort column names can't be duplicated.
    //   * can't use all table columns as partition columns.
    //   * partition columns' type must be AtomicType.
    //   * sort columns' type must be orderable.
    case c @ CreateTable(tableDesc, mode, query) if c.childrenResolved =>
      val schema = if (query.isDefined) query.get.schema else tableDesc.schema
      checkDuplication(schema.map(_.name), "table definition of " + tableDesc.identifier)

      val partitionColsChecked = checkPartitionColumns(schema, tableDesc)
      val bucketColsChecked = checkBucketColumns(schema, partitionColsChecked)
      c.copy(tableDesc = bucketColsChecked)
  }

  private def checkPartitionColumns(schema: StructType, tableDesc: CatalogTable): CatalogTable = {
    val normalizedPartitionCols = tableDesc.partitionColumnNames.map { colName =>
      normalizeColumnName(tableDesc.identifier, schema, colName, "partition")
    }
    checkDuplication(normalizedPartitionCols, "partition")

    if (schema.nonEmpty && normalizedPartitionCols.length == schema.length) {
      if (tableDesc.provider.get == "hive") {
        // When we hit this branch, it means users didn't specify schema for the table to be
        // created, as we always include partition columns in table schema for hive serde tables.
        // The real schema will be inferred at hive metastore by hive serde, plus the given
        // partition columns, so we should not fail the analysis here.
      } else {
        failAnalysis("Cannot use all columns for partition columns")
      }

    }

    schema.filter(f => normalizedPartitionCols.contains(f.name)).map(_.dataType).foreach {
      case _: AtomicType => // OK
      case other => failAnalysis(s"Cannot use ${other.simpleString} for partition column")
    }

    tableDesc.copy(partitionColumnNames = normalizedPartitionCols)
  }

  private def checkBucketColumns(schema: StructType, tableDesc: CatalogTable): CatalogTable = {
    tableDesc.bucketSpec match {
      case Some(BucketSpec(numBuckets, bucketColumnNames, sortColumnNames)) =>
        val normalizedBucketCols = bucketColumnNames.map { colName =>
          normalizeColumnName(tableDesc.identifier, schema, colName, "bucket")
        }
        checkDuplication(normalizedBucketCols, "bucket")

        val normalizedSortCols = sortColumnNames.map { colName =>
          normalizeColumnName(tableDesc.identifier, schema, colName, "sort")
        }
        checkDuplication(normalizedSortCols, "sort")

        schema.filter(f => normalizedSortCols.contains(f.name)).map(_.dataType).foreach {
          case dt if RowOrdering.isOrderable(dt) => // OK
          case other => failAnalysis(s"Cannot use ${other.simpleString} for sorting column")
        }

        tableDesc.copy(
          bucketSpec = Some(BucketSpec(numBuckets, normalizedBucketCols, normalizedSortCols))
        )

      case None => tableDesc
    }
  }

  private def checkDuplication(colNames: Seq[String], colType: String): Unit = {
    if (colNames.distinct.length != colNames.length) {
      val duplicateColumns = colNames.groupBy(identity).collect {
        case (x, ys) if ys.length > 1 => x
      }
      failAnalysis(s"Found duplicate column(s) in $colType: ${duplicateColumns.mkString(", ")}")
    }
  }

  private def normalizeColumnName(
      tableIdent: TableIdentifier,
      schema: StructType,
      colName: String,
      colType: String): String = {
    val tableCols = schema.map(_.name)
    tableCols.find(conf.resolver(_, colName)).getOrElse {
      failAnalysis(s"$colType column $colName is not defined in table $tableIdent, " +
        s"defined table columns are: ${tableCols.mkString(", ")}")
    }
  }

  private def failAnalysis(msg: String) = throw new AnalysisException(msg)
}

/**
 * Preprocess the [[InsertIntoTable]] plan. Throws exception if the number of columns mismatch, or
 * specified partition columns are different from the existing partition columns in the target
 * table. It also does data type casting and field renaming, to make sure that the columns to be
 * inserted have the correct data type and fields have the correct names.
 */
case class PreprocessTableInsertion(conf: SQLConf) extends Rule[LogicalPlan] {
  private def preprocess(
      insert: InsertIntoTable,
      tblName: String,
      partColNames: Seq[String]): InsertIntoTable = {

    val expectedColumns = insert.expectedColumns
    if (expectedColumns.isDefined && expectedColumns.get.length != insert.child.schema.length) {
      throw new AnalysisException(
        s"Cannot insert into table $tblName because the number of columns are different: " +
          s"need ${expectedColumns.get.length} columns, " +
          s"but query has ${insert.child.schema.length} columns.")
    }

    if (insert.partition.nonEmpty) {
      // the query's partitioning must match the table's partitioning
      // this is set for queries like: insert into ... partition (one = "a", two = <expr>)
      val samePartitionColumns =
        if (conf.caseSensitiveAnalysis) {
          insert.partition.keySet == partColNames.toSet
        } else {
          insert.partition.keySet.map(_.toLowerCase) == partColNames.map(_.toLowerCase).toSet
        }
      if (!samePartitionColumns) {
        throw new AnalysisException(
          s"""
             |Requested partitioning does not match the table $tblName:
             |Requested partitions: ${insert.partition.keys.mkString(",")}
             |Table partitions: ${partColNames.mkString(",")}
           """.stripMargin)
      }
      expectedColumns.map(castAndRenameChildOutput(insert, _)).getOrElse(insert)
    } else {
      // All partition columns are dynamic because because the InsertIntoTable command does
      // not explicitly specify partitioning columns.
      expectedColumns.map(castAndRenameChildOutput(insert, _)).getOrElse(insert)
        .copy(partition = partColNames.map(_ -> None).toMap)
    }
  }

  // TODO: do we really need to rename?
  def castAndRenameChildOutput(
      insert: InsertIntoTable,
      expectedOutput: Seq[Attribute]): InsertIntoTable = {
    val newChildOutput = expectedOutput.zip(insert.child.output).map {
      case (expected, actual) =>
        if (expected.dataType.sameType(actual.dataType) && expected.name == actual.name) {
          actual
        } else {
          Alias(Cast(actual, expected.dataType), expected.name)()
        }
    }

    if (newChildOutput == insert.child.output) {
      insert
    } else {
      insert.copy(child = Project(newChildOutput, insert.child))
    }
  }

  def apply(plan: LogicalPlan): LogicalPlan = plan transform {
    case i @ InsertIntoTable(table, partition, child, _, _) if table.resolved && child.resolved =>
      table match {
        case relation: CatalogRelation =>
          val metadata = relation.catalogTable
          preprocess(i, metadata.identifier.quotedString, metadata.partitionColumnNames)
        case LogicalRelation(h: HadoopFsRelation, _, identifier) =>
          val tblName = identifier.map(_.quotedString).getOrElse("unknown")
          preprocess(i, tblName, h.partitionSchema.map(_.name))
        case LogicalRelation(_: InsertableRelation, _, identifier) =>
          val tblName = identifier.map(_.quotedString).getOrElse("unknown")
          preprocess(i, tblName, Nil)
        case other => i
      }
  }
}

/**
 * A rule to do various checks before inserting into or writing to a data source table.
 */
<<<<<<< HEAD
private[sql] case class PreWriteCheck(
    sqlConf: SQLConf,
    catalog: SessionCatalog,
    sparkConf: SparkConf)
=======
case class PreWriteCheck(conf: SQLConf, catalog: SessionCatalog)
>>>>>>> b89b3a5c
  extends (LogicalPlan => Unit) {

  def failAnalysis(msg: String): Unit = { throw new AnalysisException(msg) }

  // This regex is used to check if the table name and database name is valid for `CreateTable`.
  private val validNameFormat = Pattern.compile("[\\w_]+")

  def apply(plan: LogicalPlan): Unit = {
    plan.foreach {
      case CreateTable(tableDesc, _, Some(_))
          if tableDesc.provider.get == "hive" && sparkConf.get(CATALOG_IMPLEMENTATION) != "hive" =>
        failAnalysis("Hive support is required to use CREATE Hive TABLE AS SELECT")
      case c @ CreateTable(tableDesc, mode, query) if c.resolved =>
        // Since we are saving table metadata to metastore, we should make sure the table name
        // and database name don't break some common restrictions, e.g. special chars except
        // underscore are not allowed.
        val tblIdent = tableDesc.identifier
        if (!validNameFormat.matcher(tblIdent.table).matches()) {
          failAnalysis(s"Table name ${tblIdent.table} is not a valid name for " +
            s"metastore. Metastore only accepts table name containing characters, numbers and _.")
        }
        if (tblIdent.database.exists(db => !validNameFormat.matcher(db).matches())) {
          failAnalysis(s"Database name ${tblIdent.database.get} is not a valid name for " +
            s"metastore. Metastore only accepts table name containing characters, numbers and _.")
        }

      case i @ logical.InsertIntoTable(
        l @ LogicalRelation(t: InsertableRelation, _, _),
        partition, query, overwrite, ifNotExists) =>
        // Right now, we do not support insert into a data source table with partition specs.
        if (partition.nonEmpty) {
          failAnalysis(s"Insert into a partition is not allowed because $l is not partitioned.")
        } else {
          // Get all input data source relations of the query.
          val srcRelations = query.collect {
            case LogicalRelation(src: BaseRelation, _, _) => src
          }
          if (srcRelations.contains(t)) {
            failAnalysis(
              "Cannot insert overwrite into table that is also being read from.")
          } else {
            // OK
          }
        }

      case logical.InsertIntoTable(
        LogicalRelation(r: HadoopFsRelation, _, _), part, query, overwrite, _) =>
        // We need to make sure the partition columns specified by users do match partition
        // columns of the relation.
        val existingPartitionColumns = r.partitionSchema.fieldNames.toSet
        val specifiedPartitionColumns = part.keySet
        if (existingPartitionColumns != specifiedPartitionColumns) {
          failAnalysis(s"Specified partition columns " +
            s"(${specifiedPartitionColumns.mkString(", ")}) " +
            s"do not match the partition columns of the table. Please use " +
            s"(${existingPartitionColumns.mkString(", ")}) as the partition columns.")
        } else {
          // OK
        }

        PartitioningUtils.validatePartitionColumn(
          r.schema, part.keySet.toSeq, sqlConf.caseSensitiveAnalysis)

        // Get all input data source relations of the query.
        val srcRelations = query.collect {
          case LogicalRelation(src: BaseRelation, _, _) => src
        }
        if (srcRelations.contains(r)) {
          failAnalysis(
            "Cannot insert overwrite into table that is also being read from.")
        } else {
          // OK
        }

      case logical.InsertIntoTable(l: LogicalRelation, _, _, _, _) =>
        // The relation in l is not an InsertableRelation.
        failAnalysis(s"$l does not allow insertion.")

      case CreateTable(tableDesc, mode, Some(query)) =>
        // When the SaveMode is Overwrite, we need to check if the table is an input table of
        // the query. If so, we will throw an AnalysisException to let users know it is not allowed.
        if (mode == SaveMode.Overwrite && catalog.tableExists(tableDesc.identifier)) {
          // Need to remove SubQuery operator.
          EliminateSubqueryAliases(catalog.lookupRelation(tableDesc.identifier)) match {
            // Only do the check if the table is a data source table
            // (the relation is a BaseRelation).
            case l @ LogicalRelation(dest: BaseRelation, _, _) =>
              // Get all input data source relations of the query.
              val srcRelations = query.collect {
                case LogicalRelation(src: BaseRelation, _, _) => src
              }
              if (srcRelations.contains(dest)) {
                failAnalysis(
                  s"Cannot overwrite table ${tableDesc.identifier} that is also being read from.")
              } else {
                // OK
              }

            case _ => // OK
          }
        } else {
          // OK
        }

      case _ => // OK
    }
  }
}<|MERGE_RESOLUTION|>--- conflicted
+++ resolved
@@ -21,8 +21,6 @@
 
 import scala.util.control.NonFatal
 
-import org.apache.spark.SparkConf
-import org.apache.spark.internal.config._
 import org.apache.spark.sql.{AnalysisException, SaveMode, SparkSession}
 import org.apache.spark.sql.catalyst.TableIdentifier
 import org.apache.spark.sql.catalyst.analysis._
@@ -277,14 +275,7 @@
 /**
  * A rule to do various checks before inserting into or writing to a data source table.
  */
-<<<<<<< HEAD
-private[sql] case class PreWriteCheck(
-    sqlConf: SQLConf,
-    catalog: SessionCatalog,
-    sparkConf: SparkConf)
-=======
 case class PreWriteCheck(conf: SQLConf, catalog: SessionCatalog)
->>>>>>> b89b3a5c
   extends (LogicalPlan => Unit) {
 
   def failAnalysis(msg: String): Unit = { throw new AnalysisException(msg) }
@@ -294,9 +285,6 @@
 
   def apply(plan: LogicalPlan): Unit = {
     plan.foreach {
-      case CreateTable(tableDesc, _, Some(_))
-          if tableDesc.provider.get == "hive" && sparkConf.get(CATALOG_IMPLEMENTATION) != "hive" =>
-        failAnalysis("Hive support is required to use CREATE Hive TABLE AS SELECT")
       case c @ CreateTable(tableDesc, mode, query) if c.resolved =>
         // Since we are saving table metadata to metastore, we should make sure the table name
         // and database name don't break some common restrictions, e.g. special chars except
@@ -346,7 +334,7 @@
         }
 
         PartitioningUtils.validatePartitionColumn(
-          r.schema, part.keySet.toSeq, sqlConf.caseSensitiveAnalysis)
+          r.schema, part.keySet.toSeq, conf.caseSensitiveAnalysis)
 
         // Get all input data source relations of the query.
         val srcRelations = query.collect {
