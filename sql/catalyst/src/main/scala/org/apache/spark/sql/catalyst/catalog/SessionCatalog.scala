--- conflicted
+++ resolved
@@ -562,13 +562,8 @@
       tableName: TableIdentifier,
       parts: Seq[CatalogTablePartition],
       ignoreIfExists: Boolean): Unit = {
-<<<<<<< HEAD
     requireExactMatchedPartitionSpec(parts.map(_.spec), getTableMetadata(tableName))
-    val db = formatDatabaseName(tableName.database.getOrElse(getCurrentDatabase))
-    val table = formatTableName(tableName.table)
-=======
     val (db, table) = formatTableName(tableName)
->>>>>>> 3788e868
     requireDbExists(db)
     requireTableExists(TableIdentifier(table, Option(db)))
     externalCatalog.createPartitions(db, table, parts, ignoreIfExists)
@@ -582,13 +577,8 @@
       tableName: TableIdentifier,
       specs: Seq[TablePartitionSpec],
       ignoreIfNotExists: Boolean): Unit = {
-<<<<<<< HEAD
     requirePartialMatchedPartitionSpec(specs, getTableMetadata(tableName))
-    val db = formatDatabaseName(tableName.database.getOrElse(getCurrentDatabase))
-    val table = formatTableName(tableName.table)
-=======
     val (db, table) = formatTableName(tableName)
->>>>>>> 3788e868
     requireDbExists(db)
     requireTableExists(TableIdentifier(table, Option(db)))
     externalCatalog.dropPartitions(db, table, specs, ignoreIfNotExists)
@@ -604,15 +594,10 @@
       tableName: TableIdentifier,
       specs: Seq[TablePartitionSpec],
       newSpecs: Seq[TablePartitionSpec]): Unit = {
-<<<<<<< HEAD
     val tableMetadata = getTableMetadata(tableName)
     requireExactMatchedPartitionSpec(specs, tableMetadata)
     requireExactMatchedPartitionSpec(newSpecs, tableMetadata)
-    val db = formatDatabaseName(tableName.database.getOrElse(getCurrentDatabase))
-    val table = formatTableName(tableName.table)
-=======
     val (db, table) = formatTableName(tableName)
->>>>>>> 3788e868
     requireDbExists(db)
     requireTableExists(TableIdentifier(table, Option(db)))
     externalCatalog.renamePartitions(db, table, specs, newSpecs)
@@ -628,13 +613,8 @@
    * this becomes a no-op.
    */
   def alterPartitions(tableName: TableIdentifier, parts: Seq[CatalogTablePartition]): Unit = {
-<<<<<<< HEAD
     requireExactMatchedPartitionSpec(parts.map(_.spec), getTableMetadata(tableName))
-    val db = formatDatabaseName(tableName.database.getOrElse(getCurrentDatabase))
-    val table = formatTableName(tableName.table)
-=======
     val (db, table) = formatTableName(tableName)
->>>>>>> 3788e868
     requireDbExists(db)
     requireTableExists(TableIdentifier(table, Option(db)))
     externalCatalog.alterPartitions(db, table, parts)
@@ -645,13 +625,8 @@
    * If no database is specified, assume the table is in the current database.
    */
   def getPartition(tableName: TableIdentifier, spec: TablePartitionSpec): CatalogTablePartition = {
-<<<<<<< HEAD
     requireExactMatchedPartitionSpec(Seq(spec), getTableMetadata(tableName))
-    val db = formatDatabaseName(tableName.database.getOrElse(getCurrentDatabase))
-    val table = formatTableName(tableName.table)
-=======
     val (db, table) = formatTableName(tableName)
->>>>>>> 3788e868
     requireDbExists(db)
     requireTableExists(TableIdentifier(table, Option(db)))
     externalCatalog.getPartition(db, table, spec)
