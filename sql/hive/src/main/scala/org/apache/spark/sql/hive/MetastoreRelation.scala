--- conflicted
+++ resolved
@@ -114,10 +114,6 @@
   }
 
   override def newInstance(): MetastoreRelation = {
-<<<<<<< HEAD
-    MetastoreRelation(databaseName, tableName)(catalogTable, client, sparkSession)
-=======
     MetastoreRelation(databaseName, tableName)(catalogTable, sparkSession)
->>>>>>> abf1e4e9
   }
 }