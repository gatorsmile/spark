--- conflicted
+++ resolved
@@ -113,13 +113,8 @@
       override val extendedResolutionRules =
         PreprocessTableInsertion(conf) ::
         new FindDataSourceTable(sparkSession) ::
-<<<<<<< HEAD
         DataSourceAnalysis(conf) ::
-        (if (conf.runSQLonFile) new ResolveDataSource(sparkSession) :: Nil else Nil)
-=======
-        DataSourceAnalysis ::
         new ResolveDataSource(sparkSession) :: Nil
->>>>>>> 15ea5190
 
       override val extendedCheckRules = Seq(datasources.PreWriteCheck(conf, catalog))
     }
