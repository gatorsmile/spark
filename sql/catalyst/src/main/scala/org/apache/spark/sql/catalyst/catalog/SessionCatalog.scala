--- conflicted
+++ resolved
@@ -159,15 +159,8 @@
   def getCurrentDatabase: String = synchronized { currentDb }
 
   def setCurrentDatabase(db: String): Unit = {
-<<<<<<< HEAD
-    if (!databaseExists(db)) {
-      throw new AnalysisException(s"Database '$db' does not exist.")
-    }
+    requireDbExists(db)
     synchronized { currentDb = db }
-=======
-    requireDbExists(db)
-    currentDb = db
->>>>>>> aca0cbad
   }
 
   /**
@@ -594,12 +587,8 @@
    * If no such database is specified, create it in the current database.
    */
   def createFunction(funcDefinition: CatalogFunction, ignoreIfExists: Boolean): Unit = {
-<<<<<<< HEAD
     val db = funcDefinition.identifier.database.getOrElse(getCurrentDatabase)
-=======
-    val db = funcDefinition.identifier.database.getOrElse(currentDb)
-    requireDbExists(db)
->>>>>>> aca0cbad
+    requireDbExists(db)
     val identifier = FunctionIdentifier(funcDefinition.identifier.funcName, Some(db))
     val newFuncDefinition = funcDefinition.copy(identifier = identifier)
     if (!functionExists(identifier)) {
@@ -614,12 +603,8 @@
    * If no database is specified, assume the function is in the current database.
    */
   def dropFunction(name: FunctionIdentifier, ignoreIfNotExists: Boolean): Unit = {
-<<<<<<< HEAD
     val db = name.database.getOrElse(getCurrentDatabase)
-=======
-    val db = name.database.getOrElse(currentDb)
-    requireDbExists(db)
->>>>>>> aca0cbad
+    requireDbExists(db)
     val identifier = name.copy(database = Some(db))
     if (functionExists(identifier)) {
       // TODO: registry should just take in FunctionIdentifier for type safety
@@ -643,12 +628,8 @@
    * If no database is specified, this will return the function in the current database.
    */
   def getFunctionMetadata(name: FunctionIdentifier): CatalogFunction = {
-<<<<<<< HEAD
     val db = name.database.getOrElse(getCurrentDatabase)
-=======
-    val db = name.database.getOrElse(currentDb)
-    requireDbExists(db)
->>>>>>> aca0cbad
+    requireDbExists(db)
     externalCatalog.getFunction(db, name.funcName)
   }
 
@@ -656,12 +637,8 @@
    * Check if the specified function exists.
    */
   def functionExists(name: FunctionIdentifier): Boolean = {
-<<<<<<< HEAD
     val db = name.database.getOrElse(getCurrentDatabase)
-=======
-    val db = name.database.getOrElse(currentDb)
-    requireDbExists(db)
->>>>>>> aca0cbad
+    requireDbExists(db)
     functionRegistry.functionExists(name.unquotedString) ||
       externalCatalog.functionExists(db, name.funcName)
   }
