--- conflicted
+++ resolved
@@ -61,12 +61,7 @@
 
   private def requireTableExists(db: String, table: String): Unit = {
     if (!tableExists(db, table)) {
-<<<<<<< HEAD
-      throw new AnalysisException(
-        s"Table or view not found: '$table' does not exist in database '$db'")
-=======
       throw new NoSuchTableException(db = db, table = table)
->>>>>>> fecda870
     }
   }
 
@@ -163,11 +158,7 @@
       catalog(db).tables.remove(table)
     } else {
       if (!ignoreIfNotExists) {
-<<<<<<< HEAD
-        throw new AnalysisException(s"Table or view '$table' does not exist in database '$db'")
-=======
         throw new NoSuchTableException(db = db, table = table)
->>>>>>> fecda870
       }
     }
   }
